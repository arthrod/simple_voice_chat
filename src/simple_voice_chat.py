import json
import os # Ensure os is imported early
import random

# Set LITELLM_MODE to PRODUCTION before litellm is imported
os.environ["LITELLM_MODE"] = "PRODUCTION"
import asyncio
import base64 # Ensure it's used if needed by OpenAIRealtimeHandler
import datetime
import re
import threading
import time
import webbrowser
from collections.abc import AsyncGenerator
from pathlib import Path
from typing import Any

import click # Added click
import litellm
import numpy as np
import openai # Ensure openai is imported for AsyncOpenAI
import platformdirs
import uvicorn
import webview
from fastapi import FastAPI, HTTPException, Request
from fastapi.responses import (
    FileResponse,
    HTMLResponse,
    JSONResponse,
    StreamingResponse,
)
from fastrtc import (
    AdditionalOutputs,
    AlgoOptions,
    AsyncStreamHandler, # Added AsyncStreamHandler
    ReplyOnPause,
    SileroVadOptions,
    Stream,
    get_twilio_turn_credentials,
    wait_for_item, # Added wait_for_item
)
from google import genai
from google.genai.types import (
    ContextWindowCompressionConfig,
    LiveConnectConfig,
    PrebuiltVoiceConfig,
    SlidingWindow,
    Content, 
    Part,    
    Blob,    
    FunctionResponse, 
    ToolCall, # Explicitly import ToolCall if it's a distinct type used
    # TODO: If specific RecognitionConfig for STT language is found for google-generativeai, import it.
    # from google.ai import generativelanguage as glm -> this requires google-cloud-aiplatform
)
from google.genai.types import (
    SpeechConfig as GenaiSpeechConfig,
)
from google.genai.types import (
    VoiceConfig as GenaiVoiceConfig,
)
from gradio.utils import get_space
from loguru import logger
from openai import AuthenticationError, OpenAI 
from pydantic import BaseModel
from pydub import AudioSegment

# --- Import Configuration ---
from src.utils.config import (
    APP_VERSION,
    GEMINI_LIVE_MODELS, 
    GEMINI_LIVE_PRICING, 
    GEMINI_LIVE_VOICES, 
    OPENAI_REALTIME_MODELS, 
    OPENAI_REALTIME_PRICING, 
    OPENAI_REALTIME_VOICES, 
    OPENAI_TTS_PRICING,
    OPENAI_TTS_VOICES,
    AppSettings, 
    settings,
)

# --- End Import Configuration ---
from src.utils.env import (
    APP_PORT_ENV,
    DEFAULT_LLM_MODEL_ENV,
    DEFAULT_TTS_SPEED_ENV,
    DEFAULT_VOICE_TTS_ENV,
<<<<<<< HEAD
    DISABLE_HEARTBEAT_ENV, 
    GEMINI_API_KEY_ENV, 
    GEMINI_CONTEXT_WINDOW_COMPRESSION_THRESHOLD_ENV, 
    GEMINI_MODEL_ENV, 
    GEMINI_VOICE_ENV, 
=======
    DISABLE_HEARTBEAT_ENV,  # Add disable heartbeat env var
    GEMINI_API_KEY_ENV,  # Add Gemini env var
    GEMINI_CONTEXT_WINDOW_COMPRESSION_THRESHOLD_ENV,  # Add Gemini threshold env var
    GEMINI_MODEL_ENV,  # Add Gemini env var
    GEMINI_VOICE_ENV,  # Add Gemini env var
>>>>>>> 86211c5a
    DEFAULT_SYSTEM_INSTRUCTION_ENV,
    LLM_API_KEY_ENV,
    LLM_HOST_ENV,
    LLM_PORT_ENV,
    OPENAI_API_KEY_ENV,
    OPENAI_REALTIME_MODEL_ENV,
    OPENAI_REALTIME_VOICE_ENV,
    STT_API_KEY_ENV,
    STT_AVG_LOGPROB_THRESHOLD_ENV,
    STT_HOST_ENV,
    STT_LANGUAGE_ENV,
    STT_MIN_WORDS_THRESHOLD_ENV,
    STT_MODEL_ENV,
    STT_NO_SPEECH_PROB_THRESHOLD_ENV,
    STT_PORT_ENV,
    SYSTEM_MESSAGE_ENV,
    TTS_ACRONYM_PRESERVE_LIST_ENV,
    TTS_API_KEY_ENV,
    TTS_HOST_ENV,
    TTS_MODEL_ENV,
    TTS_PORT_ENV,
)
from src.utils.llms import (
    calculate_llm_cost,
    get_models_and_costs_from_litellm,
    get_models_and_costs_from_proxy,
)
from src.utils.logging_config import setup_logging
from src.utils.misc import is_port_in_use
from src.utils.stt import check_stt_confidence, transcribe_audio
from src.utils.tts import (
    generate_tts_for_sentence,
    get_voices,
    prepare_available_voices_data,
)

# --- Global Variables (Runtime State - Not Configuration) ---
last_heartbeat_time: datetime.datetime | None = None
heartbeat_timeout: int = 15 
shutdown_event = threading.Event() 
pywebview_window = None 
uvicorn_server = None 
form_data = {
    "title": "",
    "description": "",
    "required": [],
    "content": {},
}
# --- End Global Configuration & State ---

# --- Constants ---
OPENAI_REALTIME_SAMPLE_RATE = 24000
GEMINI_REALTIME_INPUT_SAMPLE_RATE = 16000 
GEMINI_REALTIME_OUTPUT_SAMPLE_RATE = 24000 
# --- End Constants ---


def load_form_data() -> None:
    global form_data
    form_path = Path("form.json")
    try:
        if form_path.exists():
            with open(form_path, encoding="utf-8") as f:
                loaded_data = json.load(f)
                global form_data
                form_data = loaded_data
                logger.info(f"Formulário carregado com {len(form_data.get('content', {}))} campos")
        else:
            logger.warning("Arquivo form.json não encontrado, usando formulário vazio")
    except Exception as e:
        logger.error(f"Erro ao carregar dados do formulário: {e}")

def save_chat_history(history: list[dict[str, str]]) -> None:
    if not settings.chat_log_dir or not settings.startup_timestamp_str:
        logger.warning("Chat log directory or startup timestamp not initialized. Cannot save history.")
        return
    log_file_path = settings.chat_log_dir / f"{settings.startup_timestamp_str}.json"
    logger.debug(f"Saving chat history to: {log_file_path}")
    try:
        with open(log_file_path, "w", encoding="utf-8") as f:
            json.dump(history, f, ensure_ascii=False, indent=2)
        logger.debug(f"Successfully saved chat history ({len(history)} messages).")
    except OSError as e:
        logger.error(f"Failed to save chat history to {log_file_path}: {e}")
    except Exception as e:
        logger.error(f"An unexpected error occurred while saving chat history: {e}")

async def response(audio: tuple[int, np.ndarray], chatbot: list[dict] | None = None) -> AsyncGenerator[Any]:
    # ... (Classic backend response logic - unchanged) ...
    # Access module-level variables set after arg parsing in main()
    # Ensure clients are initialized (should be, but good practice)
    if not settings.stt_client or not settings.tts_client:
        logger.error("STT or TTS client not initialized for classic backend. Cannot process request.")
        # Yield error state?
        return

    # Work with a copy to avoid modifying the input list directly and ensure clean state per call
    current_chatbot = (chatbot or []).copy()
    logger.info(
        f"--- Entering response function with history length: {len(current_chatbot)} ---",
    )
    # Extract only role and content for sending to the LLM API
    # Handle both old dict format and new ChatMessage model format during transition if needed,
    # but current_chatbot should ideally contain ChatMessage objects or dicts matching its structure.
    messages = []
    for item in current_chatbot:
        if isinstance(item, dict):
            messages.append({"role": item["role"], "content": item["content"]})
        elif hasattr(item, "role") and hasattr(item, "content"):  # Check if it looks like ChatMessage
             messages.append({"role": item.role, "content": item.content})
        else:
            logger.warning(f"Skipping unexpected item in chatbot history: {item}")

    # Add system message if defined
    if settings.system_message:
        # Prepend system message if not already present (e.g., first turn)
        if not messages or messages[0].get("role") != "system":
            messages.insert(0, {"role": "system", "content": settings.system_message})
            logger.debug("Prepended system message to LLM input.")
        elif (
            messages[0].get("role") == "system"
            and messages[0].get("content") != settings.system_message
        ):
            # Update system message if it changed (though this shouldn't happen with current setup)
            messages[0]["content"] = settings.system_message
            logger.debug("Updated existing system message in LLM input.")

    # Signal STT processing start
    yield AdditionalOutputs(
        {
            "type": "status_update",
            "status": "stt_processing",
            "message": "Transcribing...",
        },
    )

    # --- Speech-to-Text using imported function ---
    stt_success, prompt, stt_response_obj, stt_error = await transcribe_audio(
        audio,
        settings.stt_client,
        settings.stt_model_arg,  # Use the model name from initial args/env
        settings.current_stt_language,
        settings.stt_api_base,
    )

    if not stt_success:
        logger.error(f"STT failed: {stt_error}")
        stt_error_msg = {
            "role": "assistant",
            "content": f"[STT Error: {stt_error or 'Unknown STT failure'}]",
        }
        yield AdditionalOutputs({"type": "chatbot_update", "message": stt_error_msg})
        # Yield final state and status even on STT error to reset frontend
        logger.warning("Yielding final state after STT error...")
        yield AdditionalOutputs(
            {
                "type": "final_chatbot_state",
                "history": current_chatbot,
            },  # Yield original state
        )
        yield AdditionalOutputs(
            {
                "type": "status_update",
                "status": "idle",
                "message": "Ready (after STT error)",
            },
        )
        logger.info("--- Exiting response function after STT error ---")
        return

    # --- STT Confidence Check using imported function ---
    reject_transcription, rejection_reason = check_stt_confidence(
        stt_response_obj,  # The full response object from STT
        prompt,  # The transcribed text
        settings.stt_no_speech_prob_threshold,
        settings.stt_avg_logprob_threshold,
        settings.stt_min_words_threshold,
    )
    # Store relevant STT details for potential metadata logging
    stt_metadata_details = {}
    if hasattr(stt_response_obj, "no_speech_prob"):
        stt_metadata_details["no_speech_prob"] = stt_response_obj.no_speech_prob
    if hasattr(stt_response_obj, "avg_logprob"):
        stt_metadata_details["avg_logprob"] = stt_response_obj.avg_logprob
    # Add word count if needed: stt_metadata_details['word_count'] = len(prompt.split())

    if reject_transcription:
        logger.warning(f"STT confidence check failed: {rejection_reason}. Details: {stt_metadata_details}")
        # Yield status updates to go back to idle without processing this prompt
        yield AdditionalOutputs(
            {
                "type": "status_update",
                "status": "idle",
                "message": f"Listening (low confidence: {rejection_reason})",
            },
        )
        # Yield final state (unchanged history)
        yield AdditionalOutputs(
            {
                "type": "final_chatbot_state",
                "history": current_chatbot,  # Send back original history
            },
        )
        logger.info(
            "--- Exiting response function due to low STT confidence/word count ---",
        )
        return

    # --- Proceed if STT successful and confidence check passed ---
    # Create user message with metadata
    user_metadata = ChatMessageMetadata(
        timestamp=datetime.datetime.now(datetime.UTC).isoformat(),
        stt_details=stt_metadata_details or None,  # Add STT details if available
    )
    user_message = ChatMessage(role="user", content=prompt, metadata=user_metadata)

    # Add to the *copy* and yield update (convert to dict for frontend compatibility if needed)
    current_chatbot.append(user_message.model_dump())  # Store as dict in the list
    yield AdditionalOutputs({"type": "chatbot_update", "message": user_message.model_dump()})

    # Update messages list (for LLM) based on the modified copy
    messages.append({"role": user_message.role, "content": user_message.content})

    # Save history after adding user message (save_chat_history expects list of dicts)
    save_chat_history(current_chatbot)

    # --- Streaming Chat Completion & Concurrent TTS ---
    llm_response_stream = None
    full_response_text = ""
    sentence_buffer = ""  # Buffer for accumulating raw text including tags
    last_tts_processed_pos = 0  # Tracks the index in the *cleaned* buffer processed for TTS
    final_usage_info = None
    llm_error_occurred = False
    first_chunk_yielded = False  # Track if we yielded the first chunk for UI
    response_completed_normally = False  # Track normal completion
    total_tts_chars = 0  # Initialize TTS character counter
    tts_audio_file_paths: list[str] = []  # List to store FILENAMES of generated TTS audio files for this response

    try:
        # Signal waiting for LLM
        yield AdditionalOutputs(
            {
                "type": "status_update",
                "status": "llm_waiting",
                "message": "Waiting for AI...",
            },
        )
        llm_start_time = time.time()
        logger.info(
            f"Sending prompt to LLM ({settings.current_llm_model}) for streaming...",
        )
        llm_args_dict = {
            "model": settings.current_llm_model,
            "messages": messages,  # Use the history including the user prompt
            "stream": True,
            "stream_options": {
                "include_usage": True,
            },  # Request usage data in the stream
            **({"api_base": settings.llm_api_base} if settings.use_llm_proxy else {}),
        }
        if settings.llm_api_key:  # This is for classic backend LLM
            llm_args_dict["api_key"] = settings.llm_api_key

        llm_response_stream = await litellm.acompletion(**llm_args_dict)

        async for chunk in llm_response_stream:
            logger.debug(f"CHUNK: {chunk}")
            # Check for content delta first
            delta_content = None
            if chunk.choices and chunk.choices[0].delta:
                delta_content = chunk.choices[0].delta.content

            if delta_content:
                # Yield text chunk immediately for UI update
                yield AdditionalOutputs(
                    {"type": "text_chunk_update", "content": delta_content},
                )
                first_chunk_yielded = True

                sentence_buffer += delta_content
                full_response_text += delta_content

            # Check for usage information in the chunk (often in the *last* chunk)
            # LiteLLM might attach it differently depending on the provider.
            # Let's check more robustly.
            chunk_usage = getattr(chunk, "usage", None) or getattr(
                chunk, "_usage", None,
            )  # Check common attributes
            if chunk_usage:
                # If usage is already a dict, use it, otherwise try .dict()
                if isinstance(chunk_usage, dict):
                    final_usage_info = chunk_usage
                elif hasattr(chunk_usage, "dict"):
                    final_usage_info = chunk_usage.dict()
                else:
                    final_usage_info = vars(chunk_usage)  # Fallback to vars()

                logger.info(
                    f"Captured usage info from LLM chunk: {final_usage_info}",
                )

            # --- Process buffer for TTS ---
            # Clean the *entire* current buffer first, then process new parts ending in newline
            if delta_content:  # Only process if there was new content
                buffer_cleaned_for_tts = re.sub(r"<think>.*?</think>", "", sentence_buffer, flags=re.DOTALL)
                new_cleaned_text = buffer_cleaned_for_tts[last_tts_processed_pos:]

                # Find the last newline in the newly added cleaned text
                split_pos = new_cleaned_text.rfind("\n")

                if split_pos != -1:
                    # Extract the chunk ready for TTS (up to and including the last newline)
                    tts_ready_chunk = new_cleaned_text[:split_pos + 1]

                    # Split this chunk into sentences
                    sentences_for_tts = tts_ready_chunk.split("\n")

                    for sentence_for_tts in sentences_for_tts:
                        sentence_for_tts = sentence_for_tts.strip()
                        if sentence_for_tts:
                            # Count characters, log, call generate_tts_for_sentence, handle audio path...
                            total_tts_chars += len(sentence_for_tts)
                            logger.debug(f"Generating TTS for sentence (cleaned): '{sentence_for_tts[:50]}...' ({len(sentence_for_tts)} chars)")
                            audio_file_path: str | None = await generate_tts_for_sentence(
                                sentence_for_tts,
                                settings.tts_client,  # Classic backend TTS client
                                settings.tts_model_arg,
                                settings.current_tts_voice,
                                settings.current_tts_speed,
                                settings.tts_acronym_preserve_set,
                                settings.tts_audio_dir,
                            )
                            if audio_file_path:
                                tts_audio_file_paths.append(audio_file_path)
                                full_audio_file_path = settings.tts_audio_dir / audio_file_path
                                logger.debug(f"TTS audio saved to: {full_audio_file_path}")
                                try:
                                    audio_segment = await asyncio.to_thread(
                                        AudioSegment.from_file, full_audio_file_path, format="mp3",
                                    )
                                    sample_rate = audio_segment.frame_rate
                                    samples = np.array(audio_segment.get_array_of_samples()).astype(np.int16)
                                    logger.debug(f"Yielding audio chunk from file '{audio_file_path}' for sentence: '{sentence_for_tts[:50]}...'")
                                    yield (sample_rate, samples)
                                except Exception as read_e:
                                    logger.error(f"Failed to read/decode TTS audio file {full_audio_file_path}: {read_e}")
                            else:
                                logger.warning(f"TTS failed for sentence, skipping audio yield and file save: '{sentence_for_tts[:50]}...'")

                    # Update the position marker for the cleaned buffer
                    last_tts_processed_pos += len(tts_ready_chunk)

        # After the loop, process any remaining text in the cleaned buffer
        buffer_cleaned_for_tts = re.sub(r"<think>.*?</think>", "", sentence_buffer, flags=re.DOTALL)
        remaining_cleaned_text = buffer_cleaned_for_tts[last_tts_processed_pos:].strip()

        if remaining_cleaned_text:
            # Process the final remaining part for TTS
            total_tts_chars += len(remaining_cleaned_text)
            logger.debug(f"Generating TTS for remaining buffer (cleaned): '{remaining_cleaned_text[:50]}...' ({len(remaining_cleaned_text)} chars)")
            audio_file_path: str | None = await generate_tts_for_sentence(
                remaining_cleaned_text,
                settings.tts_client,  # Classic backend TTS client
                settings.tts_model_arg,
                settings.current_tts_voice,
                settings.current_tts_speed,
                settings.tts_acronym_preserve_set,
                settings.tts_audio_dir,
            )
            if audio_file_path:
                tts_audio_file_paths.append(audio_file_path)
                full_audio_file_path = settings.tts_audio_dir / audio_file_path
                logger.debug(f"TTS audio saved to: {full_audio_file_path}")
                try:
                    audio_segment = await asyncio.to_thread(
                        AudioSegment.from_file, full_audio_file_path, format="mp3",
                    )
                    sample_rate = audio_segment.frame_rate
                    samples = np.array(audio_segment.get_array_of_samples()).astype(np.int16)
                    logger.debug(f"Yielding audio chunk from file '{audio_file_path}' for remaining buffer: '{remaining_cleaned_text[:50]}...'")
                    yield (sample_rate, samples)
                except Exception as read_e:
                    logger.error(f"Failed to read/decode TTS audio file {full_audio_file_path}: {read_e}")
            else:
                logger.warning(f"TTS failed for remaining buffer, skipping audio yield and file save: '{remaining_cleaned_text[:50]}...'")

        llm_end_time = time.time()
        logger.info(
            f"LLM streaming finished ({llm_end_time - llm_start_time:.2f}s). Full response length: {len(full_response_text)}",
        )
        logger.info(
            f"Total characters sent to TTS: {total_tts_chars}",
        )  # Log total TTS chars

        # --- Final Updates (After LLM stream and TTS generation/yielding) ---
        response_completed_normally = (
            not llm_error_occurred
        )  # Mark normal completion if no LLM error occurred

        # 1. Cost Calculation (LLM and TTS)
        cost_result = {}  # Initialize cost result dict
        tts_cost = 0.0  # Initialize TTS cost

        # Calculate TTS cost if applicable (Classic backend)
        if settings.is_openai_tts and total_tts_chars > 0:
            tts_model_used = settings.tts_model_arg
            if tts_model_used in OPENAI_TTS_PRICING:
                price_per_million_chars = OPENAI_TTS_PRICING[tts_model_used]
                tts_cost = (total_tts_chars / 1_000_000) * price_per_million_chars
                logger.info(
                    f"Calculated OpenAI TTS cost for {total_tts_chars} chars ({tts_model_used}): ${tts_cost:.6f}",
                )
            else:
                logger.warning(
                    f"Cannot calculate TTS cost: Pricing unknown for model '{tts_model_used}'.",
                )
        elif total_tts_chars > 0:
            logger.info(
                f"TTS cost calculation skipped (not using OpenAI TTS or 0 chars). Total chars: {total_tts_chars}",
            )

        cost_result["tts_cost"] = tts_cost  # Add TTS cost (even if 0) to the result

        # Calculate LLM cost (if usage info available - Classic backend)
        if final_usage_info:
            llm_cost_result = calculate_llm_cost(
                settings.current_llm_model, final_usage_info, settings.model_cost_data,
            )
            # Merge LLM cost results into the main cost_result dict
            cost_result.update(llm_cost_result)
            logger.info("LLM cost calculation successful.")
        elif not llm_error_occurred:
            logger.warning(
                "No final usage information received from LLM stream, cannot calculate LLM cost accurately.",
            )
            cost_result["error"] = "LLM usage info missing"
            cost_result["model"] = settings.current_llm_model
            # Ensure LLM cost fields are present but potentially zero or marked
            cost_result.setdefault("input_cost", 0.0)
            cost_result.setdefault("output_cost", 0.0)
            cost_result.setdefault(
                "total_cost", 0.0,
            )

        # Yield combined cost update
        logger.info(f"Yielding combined cost update: {cost_result}")
        yield AdditionalOutputs({"type": "cost_update", "data": cost_result})
        logger.info("Cost update yielded.")

        # 2. Add Full Assistant Text Response to History (to the copy) with Metadata
        assistant_message_obj = None
        if not llm_error_occurred and full_response_text:
            # Create assistant message metadata
            assistant_metadata = ChatMessageMetadata(
                timestamp=datetime.datetime.now(datetime.UTC).isoformat(),
                llm_model=settings.current_llm_model,
                usage=final_usage_info,
                cost=cost_result,
                tts_audio_file_paths=tts_audio_file_paths or None,
            )
            # Create the full message object
            assistant_message_obj = ChatMessage(
                role="assistant",
                content=full_response_text,
                metadata=assistant_metadata,
            )
            assistant_message_dict = assistant_message_obj.model_dump()

            if not current_chatbot or current_chatbot[-1] != assistant_message_dict:
                current_chatbot.append(assistant_message_dict)
                logger.info(
                    "Full assistant response (with metadata) added to chatbot history copy for next turn.",
                )
                # Save history after adding assistant message
                save_chat_history(current_chatbot)
            else:
                logger.info(
                    "Full assistant response already present in history, skipping append.",
                )
        elif not llm_error_occurred:
            logger.warning(
                "LLM stream completed but produced no text content. History not updated.",
            )

        # 3. Yield Final Chatbot State Update (if response completed normally)
        if response_completed_normally:
            logger.info("Yielding final chatbot state update...")
            yield AdditionalOutputs(
                {
                    "type": "final_chatbot_state",
                    "history": current_chatbot,
                },
            )
            logger.info("Final chatbot state update yielded.")

        # 4. Yield Final Status Update (always, should be the last yield in the success path)
        final_status_message = (
            "Ready" if response_completed_normally else "Ready (after error)"
        )
        logger.info(f"Yielding final status update ({final_status_message})...")
        yield AdditionalOutputs(
            {
                "type": "status_update",
                "status": "idle",
                "message": final_status_message,
            },
        )
        logger.info("Final status update yielded.")

    except AuthenticationError as e:
        logger.error(f"OpenAI Authentication Error during classic backend processing: {e}")
        response_completed_normally = False
        llm_error_occurred = True

        error_content = f"\n[Authentication Error: Check your API key ({e})]"
        if not first_chunk_yielded:
            llm_error_msg = {"role": "assistant", "content": error_content.strip()}
            yield AdditionalOutputs(
                {"type": "chatbot_update", "message": llm_error_msg},
            )
        else:
            yield AdditionalOutputs(
                {"type": "text_chunk_update", "content": error_content},
            )

        logger.warning("Yielding final chatbot state (after auth exception)...")
        yield AdditionalOutputs(
            {"type": "final_chatbot_state", "history": current_chatbot},
        )
        logger.warning("Final chatbot state (after auth exception) yielded.")

        logger.warning("Yielding final status update (idle, after auth exception)...")
        yield AdditionalOutputs(
            {
                "type": "status_update",
                "status": "idle",
                "message": "Ready (Auth Error)",
            },
        )
        logger.warning("Final status update (idle, after auth exception) yielded.")

    except Exception as e:
        logger.error(
            f"Error during LLM streaming or TTS processing (classic backend): {type(e).__name__} - {e}", exc_info=True,
        )
        response_completed_normally = False
        llm_error_occurred = True

        error_content = f"\n[LLM/TTS Error: {type(e).__name__}]"
        if not first_chunk_yielded:
            llm_error_msg = {"role": "assistant", "content": error_content.strip()}
            yield AdditionalOutputs(
                {"type": "chatbot_update", "message": llm_error_msg},
            )
        else:
            yield AdditionalOutputs(
                {"type": "text_chunk_update", "content": error_content},
            )

        logger.warning("Yielding final chatbot state (after exception)...")
        yield AdditionalOutputs(
            {
                "type": "final_chatbot_state",
                "history": current_chatbot,
            },
        )
        logger.warning("Final chatbot state (after exception) yielded.")

        logger.warning("Yielding final status update (idle, after exception)...")
        yield AdditionalOutputs(
            {
                "type": "status_update",
                "status": "idle",
                "message": "Ready (after error)",
            },
        )
        logger.warning("Final status update (idle, after exception) yielded.")

    logger.info(
        f"--- Response function generator finished (Completed normally: {response_completed_normally}) ---",
    )

# --- Pydantic Models ---
class ChatMessageMetadata(BaseModel):
    timestamp: str | None = None
    llm_model: str | None = None
    usage: dict[str, Any] | None = None 
    cost: dict[str, Any] | None = None
    stt_details: dict[str, Any] | None = None
    tts_audio_file_paths: list[str] | None = None 
    output_audio_duration_seconds: float | None = None 
    raw_openai_usage_events: list[dict[str, Any]] | None = None 

class ChatMessage(BaseModel):
    role: str
    content: str
    metadata: ChatMessageMetadata | None = None

# --- FastAPI Setup ---
class InputData(BaseModel):
    webrtc_id: str
    chatbot: list[ChatMessage]

# --- Gemini Realtime Handler (Refactored for new API) ---
class GeminiRealtimeHandler(AsyncStreamHandler):
    def __init__(self, app_settings: "AppSettings") -> None:
        super().__init__(
            expected_layout="mono",
            output_sample_rate=GEMINI_REALTIME_OUTPUT_SAMPLE_RATE,
            input_sample_rate=GEMINI_REALTIME_INPUT_SAMPLE_RATE,
        )
        self.settings = app_settings
        self.client: genai.Client | None = None
        self.session: genai.live.AsyncLiveConnectSession | None = None
<<<<<<< HEAD
        self._outgoing_audio_queue: asyncio.Queue[bytes | None] = asyncio.Queue()
        self._audio_sender_task: asyncio.Task | None = None
        self.output_queue: asyncio.Queue = asyncio.Queue()
        self.current_stt_language_code = self.settings.current_stt_language
        self.current_gemini_voice = self.settings.current_gemini_voice
=======
        self._input_audio_queue: asyncio.Queue[bytes] = asyncio.Queue()
        self.output_queue: asyncio.Queue = asyncio.Queue()  # For (sample_rate, np.ndarray) or AdditionalOutputs
        self.current_stt_language_code = self.settings.current_stt_language # Updated from global settings in main
        self.current_gemini_voice = self.settings.current_gemini_voice # Updated from global settings in main
>>>>>>> 86211c5a

        self._current_input_chars: int = 0
        self._current_output_chars: int = 0
        self._current_input_transcript_parts: list[str] = []
        self._current_output_text_parts: list[str] = []
        self._current_input_audio_duration_this_turn: float = 0.0
        self._current_output_audio_duration_this_turn: float = 0.0
        self._processing_lock = asyncio.Lock()
        self._last_seen_usage_metadata: Any | None = None

    def copy(self):
        return GeminiRealtimeHandler(self.settings)

    def _reset_turn_usage_state(self) -> None:
        self._current_input_chars = 0
        self._current_output_chars = 0
        self._current_input_transcript_parts = []
        self._current_output_text_parts = []
        self._current_input_audio_duration_this_turn = 0.0
        self._current_output_audio_duration_this_turn = 0.0
        self._last_seen_usage_metadata = None
        logger.debug("GeminiRealtimeHandler: Turn usage state reset.")

    async def handle_tool_call(self, tool_calls: list[ToolCall]) -> None:
        logger.debug(f"GeminiRealtimeHandler: Handling tool calls: {tool_calls}")
        global form_data
        function_responses = []

        for tool_call_obj in tool_calls:
            call_id = tool_call_obj.id
            func_call_data = tool_call_obj.function_call
            name = func_call_data.name
            args = func_call_data.args
            response_data = None

            if name == "atualizar_campo_formulario":
                field_key = args.get("chave_campo")
                new_value = args.get("novo_valor")
                if (field_key and new_value is not None and
                    "content" in form_data and
                    field_key in form_data["content"]):
                    form_data["content"][field_key]["value"] = new_value
                    logger.info(f"Campo {field_key} atualizado para: {new_value} via tool call.")
                    await self.output_queue.put(AdditionalOutputs({
                        "type": "update_field_from_ai",
                        "payload": {"key": field_key, "value": new_value},
                    }))
                    response_data = {"status": "success", "field": field_key, "updated_value": new_value}
                else:
                    logger.warning(f"Chave de campo inválida ou dados de formulário ausentes para atualizar: {field_key}")
                    response_data = {"status": "error", "message": f"Invalid field key or form data missing for {field_key}"}
            
            elif name == "obter_descricoes_campos":
                descriptions = {}
                if "content" in form_data:
                    for key, field_desc in form_data["content"].items():
                        descriptions[key] = {
                            "nome_chave": field_desc.get("nome_chave", ""),
                            "descricao": field_desc.get("descricao", ""),
                            "text_precedente": field_desc.get("text_precedente", ""),
                            "value": field_desc.get("value", ""),
                        }
                logger.info(f"Fornecendo descrições de campos para IA: {descriptions}")
                response_data = {"field_descriptions": descriptions}
            else:
                logger.warning(f"Unknown tool call name received: {name}")
                response_data = {"status": "error", "message": f"Unknown tool: {name}"}

            if call_id and response_data is not None:
                function_responses.append(
                    genai.types.FunctionResponse(id=call_id, name=name, response=response_data)
                )
        
        if function_responses and self.session:
            logger.debug(f"Sending tool responses: {function_responses}")
            try:
                await self.session.send_tool_response(function_responses=function_responses)
            except Exception as e:
                logger.error(f"Error sending tool response: {e}", exc_info=True)
        elif not self.session:
            logger.warning("Cannot send tool response: session is not active.")

    async def _audio_sender_task(self):
        logger.info("GeminiRealtimeHandler: Audio sender task started.")
        try:
            while True:
                audio_bytes = await self._outgoing_audio_queue.get()
                if audio_bytes is None: 
                    logger.info("GeminiRealtimeHandler: Audio sender task received shutdown signal.")
                    break
                
                if self.session:
                    try:
                        part = genai.types.Part(inline_data=genai.types.Blob(mime_type='audio/pcm', data=audio_bytes))
                        # Send as a single part Content, role is implicit for client_content
                        await self.session.send_client_content(content=part) 
                        logger.debug(f"Sent audio chunk of {len(audio_bytes)} bytes via send_client_content.")
                    except Exception as e:
                        logger.error(f"Error sending audio chunk via send_client_content: {e}", exc_info=True)
                self._outgoing_audio_queue.task_done()
        except asyncio.CancelledError:
            logger.info("GeminiRealtimeHandler: Audio sender task cancelled.")
        except Exception as e:
            logger.error(f"GeminiRealtimeHandler: Audio sender task encountered an error: {e}", exc_info=True)
        finally:
            logger.info("GeminiRealtimeHandler: Audio sender task finished.")

    async def start_up(self) -> None:
        logger.info("GeminiRealtimeHandler: Starting up and connecting to Gemini...")
        self._outgoing_audio_queue = asyncio.Queue()

        if not self.settings.gemini_api_key:
            logger.error("GeminiRealtimeHandler: Gemini API Key not configured. Cannot connect.")
            await self.output_queue.put(AdditionalOutputs({"type": "status_update", "status": "error", "message": "Gemini API Key missing."}))
            await self.output_queue.put(None) 
            return

<<<<<<< HEAD
        self.client = genai.Client(api_key=self.settings.gemini_api_key)
        
        logger.info(f"GeminiRealtimeHandler: Initializing with STT language: {self.current_stt_language_code or 'auto-detect by API'}, Voice: {self.current_gemini_voice}")
        processed_language_code_for_api = self.current_stt_language_code
        if processed_language_code_for_api and len(processed_language_code_for_api) == 2 and "-" not in processed_language_code_for_api:
            if processed_language_code_for_api.lower() != "pt-br":
=======
        self.client = genai.Client(
            api_key=self.settings.gemini_api_key,
        )

        # Use language and voice from global settings, which should be correctly populated by main()
        # self.current_stt_language_code and self.current_gemini_voice are initialized from settings
        logger.info(f"GeminiRealtimeHandler: Initializing with STT language: {self.current_stt_language_code or 'auto-detect by API'}, Voice: {self.current_gemini_voice}")

        # Formatting for BCP-47 language tags (e.g., "en" -> "en-EN", but "pt-BR" stays "pt-BR")
        processed_language_code_for_api = self.current_stt_language_code
        if processed_language_code_for_api and len(processed_language_code_for_api) == 2 and "-" not in processed_language_code_for_api:
            # This check ensures "pt-BR" is not reformatted to "pt-BR-PT-BR"
            # It converts "en" to "en-EN", "es" to "es-ES".
            # The API might need more specific dialects (e.g., "en-US"), which would require more sophisticated mapping or user input.
            if processed_language_code_for_api.lower() != "pt-br": # Check to ensure "pt-br" is not reformatted.
>>>>>>> 86211c5a
                 processed_language_code_for_api = f"{processed_language_code_for_api}-{processed_language_code_for_api.upper()}"
                 logger.info(f"GeminiRealtimeHandler: Formatted 2-letter language code to: {processed_language_code_for_api} for API.")
            else:
                logger.info(f"GeminiRealtimeHandler: Using language code '{processed_language_code_for_api}' as is for API (e.g. pt-BR).")
<<<<<<< HEAD

        speech_config_params: dict[str, Any] = {
            "voice_config": genai.types.VoiceConfig(
                prebuilt_voice_config=genai.types.PrebuiltVoiceConfig(voice_name=self.current_gemini_voice)
            )
        }
        if processed_language_code_for_api:
            speech_config_params["language_code"] = processed_language_code_for_api
        
=======


        speech_config_params: dict[str, Any] = {
            "voice_config": GenaiVoiceConfig(
                prebuilt_voice_config=PrebuiltVoiceConfig(
                    voice_name=self.current_gemini_voice, # Use the voice set from global settings
                ),
            ),
        }
        if processed_language_code_for_api:
            speech_config_params["language_code"] = processed_language_code_for_api
            logger.info(f"GeminiRealtimeHandler: Speech config language_code set to: {processed_language_code_for_api}")
        else:
            logger.info("GeminiRealtimeHandler: Speech config language_code not set (API will auto-detect or use default).")

        # Define function declarations for form interactions
>>>>>>> 86211c5a
        function_declarations = [
            {
                "name": "atualizar_campo_formulario", "description": "Atualiza o valor de um campo específico no formulário",
                "parameters": {"type": "object", "properties": {"chave_campo": {"type": "string"}, "novo_valor": {"type": "string"}}, "required": ["chave_campo", "novo_valor"]},
            },
            {
                "name": "obter_descricoes_campos", "description": "Obtém as descrições de todos os campos do formulário",
                "parameters": {"type": "object", "properties": {}},
            },
        ]

        live_connect_config_args: dict[str, Any] = {
<<<<<<< HEAD
            "response_modalities": self.settings.gemini_response_modalities,
            "speech_config": genai.types.SpeechConfig(**speech_config_params),
            "context_window_compression": genai.types.ContextWindowCompressionConfig(
                sliding_window=genai.types.SlidingWindow(),
                trigger_tokens=self.settings.gemini_context_window_compression_threshold,
            ),
            "input_audio_transcription": {}, 
            "output_audio_transcription": {},
            "tools": [{"function_declarations": function_declarations}]
        }

        if self.settings.system_message and self.settings.system_message.strip():
            system_instruction_content = genai.types.Content(parts=[genai.types.Part(text=self.settings.system_message.strip())])
            live_connect_config_args["system_instruction"] = system_instruction_content
        
        live_connect_config = genai.types.LiveConnectConfig(**live_connect_config_args)
=======
            "response_modalities": self.settings.gemini_response_modalities, # Use from AppSettings
            "speech_config": GenaiSpeechConfig(**speech_config_params), # Uses updated speech_config_params
            "context_window_compression": ContextWindowCompressionConfig(
                sliding_window=SlidingWindow(),
                trigger_tokens=self.settings.gemini_context_window_compression_threshold,
            ),
            "output_audio_transcription": {},
        }
        live_connect_config_args["tools"] = [
            {
                "function_declarations": function_declarations,
            },
        ]
        logger.info(f"GeminiRealtimeHandler: Context window compression enabled with trigger_token_count={self.settings.gemini_context_window_compression_threshold}.")
        logger.info("GeminiRealtimeHandler: Output audio transcription enabled.")
        logger.info(f"GeminiRealtimeHandler: Response modalities set to: {self.settings.gemini_response_modalities}")

        # Use self.settings.system_message (which might have been populated by default_system_instruction in main)
        if self.settings.system_message and self.settings.system_message.strip():
            logger.info(f'GeminiRealtimeHandler: Preparing system instruction for LiveConnectConfig: "{self.settings.system_message[:100]}..."')
            system_instruction_content = genai.types.Content(
                parts=[genai.types.Part(text=self.settings.system_message.strip())], # Ensure no leading/trailing whitespace
            )
            live_connect_config_args["system_instruction"] = system_instruction_content
        else:
            logger.info("GeminiRealtimeHandler: No system instruction will be sent (system_message is empty or whitespace).")

        logger.debug(f"GeminiRealtimeHandler: Final LiveConnectConfig args before creating LiveConnectConfig object: {live_connect_config_args}")
        live_connect_config = LiveConnectConfig(**live_connect_config_args)
>>>>>>> 86211c5a

        try:
            self._reset_turn_usage_state()
            selected_model = self.settings.current_llm_model or self.settings.gemini_model_arg
            logger.info(f"GeminiRealtimeHandler: Attempting to connect with model {selected_model}, voice {self.current_gemini_voice or 'default'}.")

            async with self.client.aio.live.connect(model=selected_model, config=live_connect_config) as session:
                self.session = session
                logger.info(f"GeminiRealtimeHandler: Connection established.")
                self._reset_turn_usage_state()
                await self.output_queue.put(AdditionalOutputs({"type": "status_update", "status": "stt_processing", "message": "Listening..."}))

                self._audio_sender_task = asyncio.create_task(self._audio_sender_task())

                async for event in self.session.receive():
                    async with self._processing_lock:
                        logger.debug(f"GeminiRealtime Event received: Type: {type(event)}")
                        # logger.debug(f"Full Event: {event}") # Could be too verbose

                        if hasattr(event, "usage_metadata") and event.usage_metadata is not None:
                            self._last_seen_usage_metadata = event.usage_metadata
                        
                        input_transcription = getattr(event, "input_transcription", None)
                        if input_transcription and input_transcription.text:
                            transcript = input_transcription.text
                            is_final = getattr(input_transcription, "is_final", True)
                            logger.debug(f"Gemini STT: '{transcript}' (Final: {is_final})")
                            self._current_input_transcript_parts.append(transcript)
                            if is_final:
                                full_transcript = "".join(self._current_input_transcript_parts)
                                self._current_input_chars = len(full_transcript)
                                user_message = ChatMessage(
                                    role="user", content=full_transcript,
                                    metadata=ChatMessageMetadata(timestamp=datetime.datetime.now(datetime.UTC).isoformat())
                                )
                                await self.output_queue.put(AdditionalOutputs({"type": "chatbot_update", "message": user_message.model_dump()}))
                                await self.output_queue.put(AdditionalOutputs({"type": "status_update", "status": "llm_waiting", "message": "AI Responding..."}))
                        
                        model_turn = getattr(event, "model_turn", None)
                        if model_turn and model_turn.parts:
                            for part in model_turn.parts:
                                if part.text:
                                    self._current_output_text_parts.append(part.text)
                                
                                inline_data_obj = getattr(part, "inline_data", None)
                                if inline_data_obj and inline_data_obj.data and "audio" in inline_data_obj.mime_type:
                                    output_audio_bytes_chunk = len(inline_data_obj.data)
                                    duration_chunk_output_seconds = output_audio_bytes_chunk / (GEMINI_REALTIME_OUTPUT_SAMPLE_RATE * 2)
                                    self._current_output_audio_duration_this_turn += duration_chunk_output_seconds
                                    audio_data_np = np.frombuffer(inline_data_obj.data, dtype=np.int16)
                                    if audio_data_np.ndim == 1: audio_data_np = audio_data_np.reshape(1, -1)
                                    await self.output_queue.put((GEMINI_REALTIME_OUTPUT_SAMPLE_RATE, audio_data_np))

                        tool_calls = getattr(event, "tool_calls", None)
                        if tool_calls:
                            await self.handle_tool_call(tool_calls)
                        
                        is_turn_ending_event = False
                        end_of_turn_reason = ""
                        if hasattr(event, "speech_processing_event") and event.speech_processing_event.event_type == "END_OF_SINGLE_UTTERANCE":
                            is_turn_ending_event = True
                            end_of_turn_reason = "END_OF_SINGLE_UTTERANCE"
                        elif hasattr(event, "turn_complete") and event.turn_complete:
                             if self._current_input_transcript_parts or self._current_output_text_parts or self._last_seen_usage_metadata:
                                is_turn_ending_event = True
                                end_of_turn_reason = "event.turn_complete"
                        
                        if is_turn_ending_event:
                            logger.info(f"GeminiRealtime: Processing end of turn triggered by: {end_of_turn_reason}.")
                            full_input_transcript = "".join(self._current_input_transcript_parts)
                            if not self._current_input_chars and full_input_transcript:
                                self._current_input_chars = len(full_input_transcript)
                            full_output_text = "".join(self._current_output_text_parts)
                            self._current_output_chars = len(full_output_text)
                            
                            final_usage_metadata_for_turn = getattr(event, "usage_metadata", self._last_seen_usage_metadata)
                            api_prompt_audio_tokens, api_prompt_text_tokens, api_response_audio_tokens = 0,0,0 
                            if final_usage_metadata_for_turn:
                                logger.info(f"GeminiRealtime: Using usage_metadata for cost calculation. Details: {final_usage_metadata_for_turn}")
                                prompt_details = getattr(final_usage_metadata_for_turn, "prompt_tokens_details", [])
                                if not prompt_details:
                                    top_level_prompt_tokens = getattr(final_usage_metadata_for_turn, "prompt_token_count", 0)
                                    if top_level_prompt_tokens > 0: api_prompt_audio_tokens = top_level_prompt_tokens
                                else:
                                    for item in prompt_details:
                                        modality = item.modality.name.upper()
                                        token_count = item.token_count
                                        if modality == "AUDIO": api_prompt_audio_tokens += token_count
                                        elif modality == "TEXT": api_prompt_text_tokens += token_count
                                response_details = getattr(final_usage_metadata_for_turn, "response_tokens_details", [])
                                if not response_details:
                                     top_level_response_tokens = getattr(final_usage_metadata_for_turn, "response_token_count", 0)
                                     if top_level_response_tokens > 0: api_response_audio_tokens = top_level_response_tokens
                                else:
                                    for item in response_details:
                                        modality = item.modality.name.upper()
                                        token_count = item.token_count
                                        if modality == "AUDIO": api_response_audio_tokens += token_count
                            else:
                                logger.warning("GeminiRealtime: No usage_metadata available for cost calculation.")
                            
                            prompt_audio_token_cost, prompt_text_token_cost, response_audio_token_cost = 0.0, 0.0, 0.0
                            if GEMINI_LIVE_PRICING:
                                price_input_audio_per_mil = GEMINI_LIVE_PRICING.get("input_audio_tokens", 0.0)
                                price_input_text_per_mil = GEMINI_LIVE_PRICING.get("input_text_tokens", 0.0)
                                price_output_audio_per_mil = GEMINI_LIVE_PRICING.get("output_audio_tokens", 0.0)
                                prompt_audio_token_cost = (api_prompt_audio_tokens / 1_000_000) * price_input_audio_per_mil
                                prompt_text_token_cost = (api_prompt_text_tokens / 1_000_000) * price_input_text_per_mil
                                response_audio_token_cost = (api_response_audio_tokens / 1_000_000) * price_output_audio_per_mil
                            total_gemini_cost = prompt_audio_token_cost + prompt_text_token_cost + response_audio_token_cost
                            cost_data = {
                                "model": selected_model, "prompt_audio_tokens": api_prompt_audio_tokens,
                                "prompt_text_tokens": api_prompt_text_tokens, "response_audio_tokens": api_response_audio_tokens,
                                "prompt_audio_cost": prompt_audio_token_cost, "prompt_text_cost": prompt_text_token_cost,
                                "response_audio_cost": response_audio_token_cost, "total_cost": total_gemini_cost,
                                "input_audio_duration_seconds": round(self._current_input_audio_duration_this_turn, 3),
                                "output_audio_duration_seconds": round(self._current_output_audio_duration_this_turn, 3),
                                "input_chars": self._current_input_chars, "output_chars": self._current_output_chars,
                                "note": "Costs are based on API-provided token counts per modality from usage_metadata.",
                            }
                            await self.output_queue.put(AdditionalOutputs({"type": "cost_update", "data": cost_data}))
                            assistant_metadata = ChatMessageMetadata(
                                timestamp=datetime.datetime.now(datetime.UTC).isoformat(), llm_model=selected_model, cost=cost_data, 
                                usage={
                                    "prompt_audio_tokens": api_prompt_audio_tokens, "prompt_text_tokens": api_prompt_text_tokens,
                                    "response_audio_tokens": api_response_audio_tokens,
                                    "input_audio_duration_seconds": round(self._current_input_audio_duration_this_turn, 3),
                                    "output_audio_duration_seconds": round(self._current_output_audio_duration_this_turn, 3),
                                    "input_chars": self._current_input_chars, "output_chars": self._current_output_chars,
                                }
                            )
                            assistant_message = ChatMessage(role="assistant", content=full_output_text, metadata=assistant_metadata)
                            await self.output_queue.put(AdditionalOutputs({"type": "chatbot_update", "message": assistant_message.model_dump()}))
                            await self.output_queue.put(AdditionalOutputs({"type": "status_update", "status": "idle", "message": "Ready"}))
                            self._reset_turn_usage_state()

                        error_obj = getattr(event, "error", None)
                        if error_obj:
                            logger.error(f"GeminiRealtime API Error: Code {error_obj.code}, Message: {error_obj.message}")
                            await self.output_queue.put(AdditionalOutputs({"type": "status_update", "status": "error", "message": f"Gemini Error: {error_obj.message}"}))
                            error_chat_message = ChatMessage(role="assistant", content=f"[Gemini Error: {error_obj.message}]")
                            await self.output_queue.put(AdditionalOutputs({"type": "chatbot_update", "message": error_chat_message.model_dump()}))
                            await self.output_queue.put(AdditionalOutputs({"type": "status_update", "status": "idle", "message": "Ready (after error)"}))
                            self._reset_turn_usage_state()
            
        except Exception as e:
            logger.error(f"GeminiRealtimeHandler: Connection failed or error during session: {e}", exc_info=True)
            await self.output_queue.put(AdditionalOutputs({"type": "status_update", "status": "error", "message": f"Connection Error: {e!s}"}))
        finally:
            logger.info("GeminiRealtimeHandler: start_up processing loop finished.")
            if self._audio_sender_task: 
                await self._outgoing_audio_queue.put(None) 
                try:
                    await asyncio.wait_for(self._audio_sender_task, timeout=2.0)
                except asyncio.TimeoutError:
                    logger.warning("GeminiRealtimeHandler: Audio sender task did not finish in time during shutdown.")
                except asyncio.CancelledError:
                     logger.info("GeminiRealtimeHandler: Audio sender task was cancelled during shutdown.")
                self._audio_sender_task = None
            
            self.session = None
            await self.output_queue.put(None) 

    async def receive(self, frame: tuple[int, np.ndarray]) -> None:
        if not self.session and not self._audio_sender_task: 
            logger.warning("GeminiRealtimeHandler: Session not active and sender task not running, dropping audio frame.")
            return

        _, array = frame
        if array.ndim > 1: array = array.squeeze()
        if array.dtype != np.int16: array = array.astype(np.int16)
        audio_bytes = array.tobytes()
        
        if hasattr(self, '_outgoing_audio_queue') and self._outgoing_audio_queue is not None:
            try:
                self._outgoing_audio_queue.put_nowait(audio_bytes)
            except asyncio.QueueFull:
                logger.warning("GeminiRealtimeHandler: Outgoing audio queue is full. Dropping frame.")
            except Exception as e: 
                logger.error(f"GeminiRealtimeHandler: Error putting audio to outgoing_audio_queue: {e}")
        else:
            logger.warning("GeminiRealtimeHandler: _outgoing_audio_queue not initialized or already closed. Cannot send audio.")


    async def emit(self) -> tuple[int, np.ndarray] | AdditionalOutputs | None:
        return await wait_for_item(self.output_queue)

    async def shutdown(self) -> None:
        logger.info("GeminiRealtimeHandler: Shutting down...")
        if self._audio_sender_task and not self._audio_sender_task.done():
            logger.info("GeminiRealtimeHandler: Signaling audio sender task to stop.")
            if hasattr(self, '_outgoing_audio_queue') and self._outgoing_audio_queue is not None:
                 await self._outgoing_audio_queue.put(None) 
            try:
                await asyncio.wait_for(self._audio_sender_task, timeout=2.0)
            except asyncio.TimeoutError:
                logger.warning("GeminiRealtimeHandler: Audio sender task did not stop in time during shutdown.")
                self._audio_sender_task.cancel() 
            except asyncio.CancelledError:
                logger.info("GeminiRealtimeHandler: Audio sender task was already cancelled.")
            except Exception as e:
                logger.error(f"GeminiRealtimeHandler: Error during audio sender task shutdown: {e}")
        self._audio_sender_task = None
        
        self.session = None 

        if hasattr(self, '_outgoing_audio_queue') and self._outgoing_audio_queue is not None:
            while not self._outgoing_audio_queue.empty():
                try:
                    self._outgoing_audio_queue.get_nowait()
                except asyncio.QueueEmpty:
                    break
            logger.debug("GeminiRealtimeHandler: Outgoing audio queue drained.")

        self.clear_output_queue()
        if self.output_queue: 
            await self.output_queue.put(None)
        logger.info("GeminiRealtimeHandler: Shutdown complete.")

    def clear_output_queue(self) -> None:  
        if hasattr(self, 'output_queue') and self.output_queue is not None:
            while not self.output_queue.empty():
                try:
                    self.output_queue.get_nowait()
                except asyncio.QueueEmpty:
                    break
            logger.debug("GeminiRealtimeHandler: Output queue cleared.")

# --- OpenAI Realtime Handler ---
# ... (OpenAIRealtimeHandler class - unchanged) ...
# --- Endpoint Definitions ---
# ... (register_endpoints function - unchanged) ...
# --- Pywebview API Class ---
# ... (Api class - unchanged) ...
# --- Heartbeat Monitoring Thread ---
<<<<<<< HEAD
# ... (monitor_heartbeat_thread function - unchanged) ...
# --- Main Click Command ---
# ... (main function - unchanged) ...
=======
def monitor_heartbeat_thread() -> None:
    global last_heartbeat_time, uvicorn_server, pywebview_window, shutdown_event
    logger.info("Heartbeat monitor thread started.")
    initial_wait_done = False

    while not shutdown_event.is_set():
        if last_heartbeat_time is None:
            if not initial_wait_done:
                logger.info(
                    f"Waiting for the first heartbeat (timeout check in {heartbeat_timeout * 2}s)...",
                )
                shutdown_event.wait(heartbeat_timeout * 2)
                initial_wait_done = True
                if shutdown_event.is_set():
                    break
                continue
            logger.debug("Still waiting for first heartbeat...")
            shutdown_event.wait(5)
            if shutdown_event.is_set():
                break
            continue

        time_since_last = (
            datetime.datetime.now(datetime.UTC) - last_heartbeat_time
        )
        logger.debug(
            f"Time since last heartbeat: {time_since_last.total_seconds():.1f}s",
        )

        if time_since_last.total_seconds() > heartbeat_timeout:
            if not settings.disable_heartbeat:
                logger.warning(
                    f"Heartbeat timeout ({heartbeat_timeout}s exceeded). Initiating shutdown.",
                )
                if uvicorn_server:
                    logger.info("Signaling Uvicorn server to stop...")
                    uvicorn_server.should_exit = True
                else:
                    logger.warning(
                        "Uvicorn server instance not found, cannot signal shutdown.",
                    )

                if pywebview_window:
                    logger.info("Destroying pywebview window...")
                    try:
                        pywebview_window.destroy()
                    except Exception as e:
                        logger.error(
                            f"Error destroying pywebview window from monitor thread: {e}",
                        )
                break  # Break loop to terminate monitor thread after shutdown initiated
            logger.info(
                f"Heartbeat timeout ({heartbeat_timeout}s exceeded), but heartbeat monitoring is disabled. Not shutting down.",
            )
            # Reset last_heartbeat_time to prevent constant logging of this message if client truly disconnected badly
            # This means we'd only log this once, then wait for a new "first" heartbeat.
            last_heartbeat_time = None
            initial_wait_done = False  # Re-trigger initial wait logic
            logger.info("Resetting heartbeat state to wait for a new initial heartbeat.")

        shutdown_event.wait(5)
    logger.info("Heartbeat monitor thread finished.")


@click.command(help="Run a simple voice chat interface using a configurable LLM provider, STT server, and TTS.")
@click.option(
    "--host",
    type=str,
    default="127.0.0.1",
    show_default=True,
    help="Host address to bind the FastAPI server to.",
)
@click.option(
    "--port",
    type=click.INT,
    envvar="APP_PORT",
    default=int(APP_PORT_ENV),
    show_default=True,
    help="Preferred port to run the FastAPI server on. (Env: APP_PORT)",
)
@click.option(
    "-v",
    "--verbose",
    is_flag=True,
    default=False,
    show_default=True,
    help="Enable verbose logging (DEBUG level).",
)
@click.option(
    "--browser",
    is_flag=True,
    default=False,
    show_default=True,
    help="Launch the application in the default web browser instead of a dedicated GUI window.",
)
@click.option(
    "--system-message",
    type=str,
    envvar="SYSTEM_MESSAGE",
    default=SYSTEM_MESSAGE_ENV,
    show_default=True,
    help="System message to prepend to the chat history. (Env: SYSTEM_MESSAGE)",
)
@click.option(
    "--disable-heartbeat",
    is_flag=True,
    envvar="DISABLE_HEARTBEAT",
    default=(DISABLE_HEARTBEAT_ENV.lower() == "true"),  # Convert string "False" to bool False
    show_default=True,
    help="Disable heartbeat timeout check (application will not exit if browser tab is closed without proper shutdown). (Env: DISABLE_HEARTBEAT)",
)
@click.option(
    "--backend",
    type=click.Choice(["classic", "openai", "gemini"], case_sensitive=False),  # Add "gemini"
    default="classic",
    show_default=True,
    help="Backend to use for voice processing. 'classic' uses separate STT/LLM/TTS. 'openai' uses OpenAI's realtime voice API. 'gemini' uses Google's Gemini Live Connect API (Alpha).",
)
@click.option(
    "--openai-realtime-model",
    type=str,
    envvar="OPENAI_REALTIME_MODEL",
    default=OPENAI_REALTIME_MODEL_ENV,
    show_default=True,
    help="OpenAI realtime API model to use (if --backend=openai). (Env: OPENAI_REALTIME_MODEL)",
)
@click.option(
    "--openai-realtime-voice",
    type=str,
    envvar="OPENAI_REALTIME_VOICE",
    default=OPENAI_REALTIME_VOICE_ENV,
    show_default=True,
    help="Default voice for OpenAI realtime backend (if --backend=openai). (Env: OPENAI_REALTIME_VOICE)",
)
@click.option(
    "--openai-api-key",
    type=str,
    envvar="OPENAI_API_KEY",
    default=OPENAI_API_KEY_ENV,
    show_default=True,
    help="API key for OpenAI services (REQUIRED if --backend=openai). (Env: OPENAI_API_KEY)",
)
# Add Gemini CLI options
@click.option(
    "--gemini-model",
    type=str,
    envvar="GEMINI_MODEL",
    default=GEMINI_MODEL_ENV,
    show_default=True,
    help="Gemini model to use (if --backend=gemini). (Env: GEMINI_MODEL)",
)
@click.option(
    "--gemini-voice",
    type=str,
    envvar="GEMINI_VOICE",
    default=GEMINI_VOICE_ENV,
    show_default=True,
    help="Default voice for Gemini backend (if --backend=gemini). (Env: GEMINI_VOICE)",
)
@click.option(
    "--gemini-api-key",
    type=str,
    envvar="GEMINI_API_KEY",
    default=GEMINI_API_KEY_ENV,
    show_default=True,
    help="API key for Google Gemini services (REQUIRED if --backend=gemini). (Env: GEMINI_API_KEY)",
)
@click.option(
    "--gemini-compression-threshold",
    type=click.INT,
    envvar="GEMINI_CONTEXT_WINDOW_COMPRESSION_THRESHOLD",
    default=int(GEMINI_CONTEXT_WINDOW_COMPRESSION_THRESHOLD_ENV),
    show_default=True,
    help="Context window compression threshold for Gemini backend (if --backend=gemini). (Env: GEMINI_CONTEXT_WINDOW_COMPRESSION_THRESHOLD)",
)
@click.option(
    "--default-system-instruction",
    type=str,
    envvar="DEFAULT_SYSTEM_INSTRUCTION",
    default=DEFAULT_SYSTEM_INSTRUCTION_ENV,
    show_default=True,
    help="Default system instruction for Gemini backend if no specific system message is provided. (Env: DEFAULT_SYSTEM_INSTRUCTION)",
)
@click.option(
    "--llm-host",
    type=str,
    envvar="LLM_HOST",
    default=LLM_HOST_ENV,
    show_default=True,
    help="Host address of the LLM proxy server (classic backend, optional). (Env: LLM_HOST)",
)
@click.option(
    "--llm-port",
    type=str,
    envvar="LLM_PORT",
    default=LLM_PORT_ENV,
    show_default=True,
    help="Port of the LLM proxy server (classic backend, optional). (Env: LLM_PORT)",
)
@click.option(
    "--llm-model",
    type=str,
    envvar="LLM_MODEL",
    default=DEFAULT_LLM_MODEL_ENV,
    show_default=True,
    help="Default LLM model to use for classic backend (e.g., 'gpt-4o', 'litellm_proxy/claude-3-opus'). (Env: LLM_MODEL)",
)
@click.option(
    "--llm-api-key",
    type=str,
    envvar="LLM_API_KEY",
    default=LLM_API_KEY_ENV,
    show_default=True,
    help="API key for the LLM provider/proxy (classic backend, optional). (Env: LLM_API_KEY)",
)
@click.option(
    "--stt-host",
    type=str,
    envvar="STT_HOST",
    default=STT_HOST_ENV,
    show_default=True,
    help="Host address of the STT server (classic backend). (Env: STT_HOST)",
)
@click.option(
    "--stt-port",
    type=str,
    envvar="STT_PORT",
    default=STT_PORT_ENV,
    show_default=True,
    help="Port of the STT server (classic backend). (Env: STT_PORT)",
)
@click.option(
    "--stt-model",
    type=str,
    envvar="STT_MODEL",
    default=STT_MODEL_ENV,
    show_default=True,
    help="STT model to use (classic backend). (Env: STT_MODEL)",
)
@click.option(
    "--stt-language",
    type=str,
    envvar="STT_LANGUAGE",
    default=STT_LANGUAGE_ENV,
    show_default=True,
    help="Language code for STT (e.g., 'en', 'fr'). Used by both backends. If unset, Whisper usually auto-detects. (Env: STT_LANGUAGE)",
)
@click.option(
    "--stt-api-key",
    type=str,
    envvar="STT_API_KEY",
    default=STT_API_KEY_ENV,
    show_default=True,
    help="API key for the STT server (classic backend, e.g., for OpenAI STT). (Env: STT_API_KEY)",
)
@click.option(
    "--stt-no-speech-prob-threshold",
    type=click.FLOAT,
    envvar="STT_NO_SPEECH_PROB_THRESHOLD",
    default=float(STT_NO_SPEECH_PROB_THRESHOLD_ENV),
    show_default=True,
    help="STT confidence (classic backend): Reject if no_speech_prob > this. (Env: STT_NO_SPEECH_PROB_THRESHOLD)",
)
@click.option(
    "--stt-avg-logprob-threshold",
    type=click.FLOAT,
    envvar="STT_AVG_LOGPROB_THRESHOLD",
    default=float(STT_AVG_LOGPROB_THRESHOLD_ENV),
    show_default=True,
    help="STT confidence (classic backend): Reject if avg_logprob < this. (Env: STT_AVG_LOGPROB_THRESHOLD)",
)
@click.option(
    "--stt-min-words-threshold",
    type=click.INT,
    envvar="STT_MIN_WORDS_THRESHOLD",
    default=int(STT_MIN_WORDS_THRESHOLD_ENV),
    show_default=True,
    help="STT confidence (classic backend): Reject if word count < this. (Env: STT_MIN_WORDS_THRESHOLD)",
)
@click.option(
    "--tts-host",
    type=str,
    envvar="TTS_HOST",
    default=TTS_HOST_ENV,
    show_default=True,
    help="Host address of the TTS server (classic backend). (Env: TTS_HOST)",
)
@click.option(
    "--tts-port",
    type=str,
    envvar="TTS_PORT",
    default=TTS_PORT_ENV,
    show_default=True,
    help="Port of the TTS server (classic backend). (Env: TTS_PORT)",
)
@click.option(
    "--tts-model",
    type=str,
    envvar="TTS_MODEL",
    default=TTS_MODEL_ENV,
    show_default=True,
    help="TTS model to use (classic backend). (Env: TTS_MODEL)",
)
@click.option(
    "--tts-voice",
    type=str,
    envvar="TTS_VOICE",  # This is for CLASSIC backend TTS voice
    default=DEFAULT_VOICE_TTS_ENV,
    show_default=True,
    help="Default TTS voice to use (classic backend). (Env: TTS_VOICE)",
)
@click.option(
    "--tts-api-key",
    type=str,
    envvar="TTS_API_KEY",
    default=TTS_API_KEY_ENV,
    show_default=True,
    help="API key for the TTS server (classic backend, e.g., for OpenAI TTS). (Env: TTS_API_KEY)",
)
@click.option(
    "--tts-speed",
    type=click.FLOAT,
    envvar="TTS_SPEED",
    default=float(DEFAULT_TTS_SPEED_ENV),
    show_default=True,
    help="Default TTS speed multiplier (classic backend). (Env: TTS_SPEED)",
)
@click.option(
    "--tts-acronym-preserve-list",
    type=str,
    envvar="TTS_ACRONYM_PRESERVE_LIST",
    default=TTS_ACRONYM_PRESERVE_LIST_ENV,
    show_default=True,
    help="Comma-separated list of acronyms to preserve during TTS (classic backend, Kokoro TTS). (Env: TTS_ACRONYM_PRESERVE_LIST)",
)
def main(
    host: str,
    port: int,
    verbose: bool,
    browser: bool,
    system_message: str | None,
    disable_heartbeat: bool,
    backend: str,
    openai_realtime_model: str,
    openai_realtime_voice: str,  # New CLI option for OpenAI backend voice
    openai_api_key: str | None,
    gemini_model: str,             # Add Gemini arg
    gemini_voice: str,             # Add Gemini arg
    gemini_api_key: str | None,  # Add Gemini arg
    gemini_compression_threshold: int,  # Add Gemini compression threshold arg
    default_system_instruction_arg: str,
    llm_host: str | None,
    llm_port: str | None,
    llm_model: str,
    llm_api_key: str | None,
    stt_host: str,
    stt_port: str,
    stt_model: str,
    stt_language: str | None,
    stt_api_key: str | None,
    stt_no_speech_prob_threshold: float,
    stt_avg_logprob_threshold: float,
    stt_min_words_threshold: int,
    tts_host: str,
    tts_port: str,
    tts_model: str,
    tts_voice: str,  # This is for CLASSIC backend TTS voice
    tts_api_key: str | None,
    tts_speed: float,
    tts_acronym_preserve_list: str,
) -> int:
    global uvicorn_server, pywebview_window

    startup_time = datetime.datetime.now()
    startup_timestamp_str_local = startup_time.strftime("%Y%m%d_%H%M%S")

    settings.startup_timestamp_str = startup_timestamp_str_local
    settings.backend = backend
    settings.openai_realtime_model_arg = openai_realtime_model
    settings.openai_realtime_voice_arg = openai_realtime_voice  # Store initial arg
    settings.openai_api_key = openai_api_key
    settings.gemini_model_arg = gemini_model       # Store Gemini arg
    settings.gemini_voice_arg = gemini_voice       # Store Gemini arg
    settings.gemini_api_key = gemini_api_key       # Store Gemini arg
    settings.gemini_context_window_compression_threshold = gemini_compression_threshold  # Store Gemini threshold
    settings.default_system_instruction = default_system_instruction_arg # Store new arg for AppSettings

    settings.preferred_port = port
    settings.host = host
    settings.verbose = verbose
    settings.browser = browser
    settings.system_message = system_message.strip() if system_message is not None else ""
    settings.disable_heartbeat = disable_heartbeat

    # --- Logging Setup (Early) ---
    console_log_level_str = "DEBUG" if settings.verbose else "INFO"
    log_file_path_for_setup: Path | None = None
    log_dir_creation_error_details: str | None = None
    load_form_data()
    try:
        app_name = "SimpleVoiceChat"
        app_author = "Attila"
        log_base_dir_path_str: str | None = None
        try:
            log_base_dir_path_str = platformdirs.user_log_dir(app_name, app_author)
        except Exception:
            try:
                log_base_dir_path_str = platformdirs.user_data_dir(app_name, app_author)
            except Exception as e_data_dir:
                log_dir_creation_error_details = f"Could not find user data directory either ({e_data_dir})."

        if log_base_dir_path_str:
            log_base_dir = Path(log_base_dir_path_str)
            settings.app_log_dir = log_base_dir / "logs"
            settings.app_log_dir.mkdir(parents=True, exist_ok=True)
            log_file_path_for_setup = settings.app_log_dir / f"log_{settings.startup_timestamp_str}.log"
        elif not log_dir_creation_error_details:
            log_dir_creation_error_details = "Failed to determine a valid base directory for logs."

    except Exception as e:
        log_dir_creation_error_details = f"Failed to set up log directory structure: {e}."

    setup_logging(console_log_level_str, log_file_path_for_setup, settings.verbose)
    if log_dir_creation_error_details:
        logger.error(f"Log directory setup failed: {log_dir_creation_error_details} File logging is disabled.")

    logger.info(f"Application Version: {APP_VERSION}")
    logger.info(f"Using backend: {settings.backend}")
    if settings.backend == "gemini":
        logger.warning("The Gemini Live Connect API backend is experimental (uses v1alpha).")

    # --- STT Language (Common to all backends that support it) ---
    settings.stt_language_arg = stt_language
    if settings.stt_language_arg:
        logger.info(f"STT language specified: {settings.stt_language_arg}")
        settings.current_stt_language = settings.stt_language_arg
    else:
        logger.info("No STT language specified (or empty), STT will auto-detect initially.")
        settings.current_stt_language = None # This might be overridden by Gemini specific config below

    # --- Backend Specific Configuration ---
    if settings.backend == "openai":
        logger.info("Configuring for 'openai' backend.")

        settings.available_models = OPENAI_REALTIME_MODELS  # Use the list from config

        if not settings.available_models:
            logger.critical(
                "OPENAI_REALTIME_MODELS list is empty in configuration. "
                "Cannot proceed with OpenAI backend. Exiting.",
            )
            return 1

        # Validate the chosen model (from CLI/env, stored in settings.openai_realtime_model_arg)
        # against the available list.
        chosen_model = settings.openai_realtime_model_arg
        if chosen_model in settings.available_models:
            settings.current_llm_model = chosen_model
        else:
            logger.warning(
                f"OpenAI realtime model '{chosen_model}' (from --openai-realtime-model or env) "
                f"is not in the list of supported models: {settings.available_models}. "
                f"Defaulting to the first available model: '{settings.available_models[0]}'.",
            )
            settings.current_llm_model = settings.available_models[0]

        logger.info(f"OpenAI Realtime Model set to: {settings.current_llm_model}")
        settings.model_cost_data = {}  # Cost for OpenAI realtime is handled differently (per token via OPENAI_REALTIME_PRICING)

        if not settings.openai_api_key:
            logger.critical("OpenAI API Key (--openai-api-key or OPENAI_API_KEY env) is REQUIRED for 'openai' backend. Exiting.")
            return 1
        logger.info("Using dedicated OpenAI API Key for 'openai' backend.")

        # OpenAI Realtime Voice
        settings.available_voices_tts = OPENAI_REALTIME_VOICES  # Populate for UI dropdown
        initial_openai_voice_preference = settings.openai_realtime_voice_arg
        if initial_openai_voice_preference and initial_openai_voice_preference in OPENAI_REALTIME_VOICES:
            settings.current_openai_voice = initial_openai_voice_preference
        elif OPENAI_REALTIME_VOICES:
            if initial_openai_voice_preference:
                 logger.warning(f"OpenAI realtime voice '{initial_openai_voice_preference}' not found. Using first available: {OPENAI_REALTIME_VOICES[0]}.")
            settings.current_openai_voice = OPENAI_REALTIME_VOICES[0]
        else:  # Should not happen if OPENAI_REALTIME_VOICES is populated
            settings.current_openai_voice = initial_openai_voice_preference
            logger.error(f"No OpenAI realtime voices available or specified voice '{settings.current_openai_voice}' is invalid. Voice may not work.")
        logger.info(f"Initial OpenAI realtime voice set to: {settings.current_openai_voice}")

        # Log warnings if classic backend STT/TTS params are provided unnecessarily
        if stt_host != STT_HOST_ENV or stt_port != STT_PORT_ENV or stt_model != STT_MODEL_ENV or stt_api_key is not None:
            logger.warning("STT host/port/model/api-key parameters are ignored when using 'openai' backend (except STT language).")
        if tts_host != TTS_HOST_ENV or tts_port != TTS_PORT_ENV or tts_model != TTS_MODEL_ENV or tts_voice != DEFAULT_VOICE_TTS_ENV or tts_api_key is not None or tts_speed != float(DEFAULT_TTS_SPEED_ENV):
            logger.warning("Classic TTS host/port/model/voice/api-key/speed parameters are ignored when using 'openai' backend.")

        settings.current_tts_speed = 1.0  # Not user-configurable for OpenAI backend via this app

    elif settings.backend == "gemini":
        logger.info("Configuring for 'gemini' backend.")
        settings.available_models = GEMINI_LIVE_MODELS

        if not settings.available_models:
            logger.critical("GEMINI_LIVE_MODELS list is empty. Cannot proceed with Gemini. Exiting.")
            return 1

        # Ensure current_llm_model is set to gemini_model_arg for Gemini backend
        settings.current_llm_model = settings.gemini_model_arg
        if settings.current_llm_model not in settings.available_models:
            logger.warning(
                f"Gemini model '{settings.current_llm_model}' (from --gemini-model or env) "
                f"is not in the list of supported models: {settings.available_models}. "
                f"Defaulting to the first available model: '{settings.available_models[0]}'.",
            )
            settings.current_llm_model = settings.available_models[0]
        logger.info(f"Gemini Live Model set to: {settings.current_llm_model}")
        settings.model_cost_data = {} # Cost handled by GeminiRealtimeHandler

        if not settings.gemini_api_key:
            logger.critical("Gemini API Key (--gemini-api-key or GEMINI_API_KEY env) is REQUIRED for 'gemini' backend. Exiting.")
            return 1
        logger.info("Using dedicated Gemini API Key for 'gemini' backend.")

        # Ensure current_gemini_voice is set from AppSettings.gemini_voice_name
        settings.current_gemini_voice = settings.gemini_voice_name
        if settings.current_gemini_voice not in GEMINI_LIVE_VOICES:
            logger.warning(
                f"Default Gemini voice '{settings.current_gemini_voice}' from AppSettings.gemini_voice_name "
                f"is not in the available list: {GEMINI_LIVE_VOICES}. "
                f"Using the first available voice: {GEMINI_LIVE_VOICES[0] if GEMINI_LIVE_VOICES else 'None'}.",
            )
            if GEMINI_LIVE_VOICES:
                settings.current_gemini_voice = GEMINI_LIVE_VOICES[0]
            else:
                logger.error("No Gemini voices available in GEMINI_LIVE_VOICES. Voice may not work.")
                settings.current_gemini_voice = None # Or handle as critical error
        logger.info(f"Initial Gemini voice set to: {settings.current_gemini_voice}")

        # If system_message (from CLI/env) is empty, use default_system_instruction
        if not settings.system_message or settings.system_message.isspace():
            logger.info("System message is empty or whitespace, using default system instruction for Gemini backend.")
            settings.system_message = settings.default_system_instruction
        logger.info(f"System message for Gemini backend: '{settings.system_message[:100]}...'")

        # If stt_language_arg (from CLI/env) was not provided, use gemini_language_code from AppSettings
        # settings.current_stt_language is already populated by stt_language_arg or None.
        if settings.stt_language_arg is None or not settings.stt_language_arg.strip():
            logger.info(f"No STT language argument provided (or it was empty) for Gemini backend. Using default from AppSettings: {settings.gemini_language_code}")
            settings.current_stt_language = settings.gemini_language_code
        else:
            # If stt_language_arg was provided, settings.current_stt_language already holds its value.
             logger.info(f"Using STT language from --stt-language CLI/env for Gemini backend: {settings.current_stt_language}")
        logger.info(f"Final STT language for Gemini backend: {settings.current_stt_language or 'None (auto-detect by API if not set by gemini_language_code)'}")

        # Log warnings for unused classic backend parameters
        if stt_host != STT_HOST_ENV or stt_port != STT_PORT_ENV or stt_model != STT_MODEL_ENV or stt_api_key is not None:
            logger.warning("Classic STT host/port/model/api-key parameters are ignored when using 'gemini' backend (except STT language via --stt-language).")
        if tts_host != TTS_HOST_ENV or tts_port != TTS_PORT_ENV or tts_model != TTS_MODEL_ENV or tts_voice != DEFAULT_VOICE_TTS_ENV or tts_api_key is not None or tts_speed != float(DEFAULT_TTS_SPEED_ENV):
            logger.warning("Classic TTS host/port/model/voice/api-key/speed parameters are ignored when using 'gemini' backend.")

        settings.current_tts_speed = 1.0 # Not user-configurable for Gemini

    elif settings.backend == "classic":
        logger.info("Configuring for 'classic' backend.")
        # --- LLM Configuration (Classic) ---
        settings.llm_host_arg = llm_host
        settings.llm_port_arg = llm_port
        settings.llm_model_arg = llm_model
        settings.llm_api_key = llm_api_key

        settings.use_llm_proxy = bool(settings.llm_host_arg and settings.llm_port_arg)
        if settings.use_llm_proxy:
            try:
                llm_port_int = int(settings.llm_port_arg)  # type: ignore
                settings.llm_api_base = f"http://{settings.llm_host_arg}:{llm_port_int}/v1"
                logger.info(f"Using LLM proxy at: {settings.llm_api_base}")
                if settings.llm_api_key:
                    logger.info("Using LLM API key for proxy.")
                else:
                    logger.info("No LLM API key provided for proxy (assumed optional).")
            except (ValueError, TypeError):
                logger.error(
                    f"Error: Invalid LLM port specified: '{settings.llm_port_arg}'. Disabling proxy.",
                )
                settings.use_llm_proxy = False
                settings.llm_api_base = None
        else:
            settings.llm_api_base = None
            logger.info("Not using LLM proxy (using default LLM routing).")
            if settings.llm_api_key:
                logger.info("Using LLM API key for direct routing.")
            else:
                logger.info("No LLM API key provided for direct routing (will use LiteLLM's environment config).")

        # --- STT Configuration (Classic) ---
        settings.stt_host_arg = stt_host
        settings.stt_port_arg = stt_port
        settings.stt_model_arg = stt_model
        settings.stt_api_key = stt_api_key
        settings.stt_no_speech_prob_threshold = stt_no_speech_prob_threshold
        settings.stt_avg_logprob_threshold = stt_avg_logprob_threshold
        settings.stt_min_words_threshold = stt_min_words_threshold

        settings.is_openai_stt = settings.stt_host_arg == "api.openai.com"
        if settings.is_openai_stt:
            settings.stt_api_base = "https://api.openai.com/v1"
            logger.info(f"Using OpenAI STT at: {settings.stt_api_base} with model {settings.stt_model_arg}")
            if not settings.stt_api_key:
                logger.critical(
                    "STT_API_KEY (--stt-api-key) is required when using OpenAI STT (stt-host=api.openai.com) with classic backend. Exiting.",
                )
                return 1
            logger.info("Using STT API key for OpenAI STT.")
        else:
            try:
                stt_port_int = int(settings.stt_port_arg)
                scheme = "http"
                settings.stt_api_base = f"{scheme}://{settings.stt_host_arg}:{stt_port_int}/v1"
                logger.info(f"Using Custom STT server at: {settings.stt_api_base} with model {settings.stt_model_arg}")
                if settings.stt_api_key:
                    logger.info("Using STT API key for custom STT server.")
                else:
                    logger.info("No STT API key provided for custom STT server (assumed optional).")
            except (ValueError, TypeError):
                logger.critical(
                    f"Invalid STT port specified for custom server: '{settings.stt_port_arg}'. Cannot connect. Exiting.",
                )
                return 1
        logger.info(
            f"STT Confidence Thresholds: no_speech_prob > {settings.stt_no_speech_prob_threshold}, avg_logprob < {settings.stt_avg_logprob_threshold}, min_words < {settings.stt_min_words_threshold}",
        )

        # --- TTS Configuration (Classic) ---
        settings.tts_host_arg = tts_host
        settings.tts_port_arg = tts_port
        settings.tts_model_arg = tts_model
        settings.tts_voice_arg = tts_voice  # Classic backend TTS voice
        settings.tts_api_key = tts_api_key
        settings.tts_speed_arg = tts_speed
        settings.tts_acronym_preserve_list_arg = tts_acronym_preserve_list

        settings.is_openai_tts = settings.tts_host_arg == "api.openai.com"
        if settings.is_openai_tts:
            settings.tts_base_url = "https://api.openai.com/v1"
            logger.info(f"Using OpenAI TTS at: {settings.tts_base_url} with model {settings.tts_model_arg}")
            if not settings.tts_api_key:
                logger.critical(
                    "TTS_API_KEY (--tts-api-key) is required when using OpenAI TTS (tts-host=api.openai.com) with classic backend. Exiting.",
                )
                return 1
            logger.info("Using TTS API key for OpenAI TTS.")
            if settings.tts_model_arg in OPENAI_TTS_PRICING:
                logger.info(
                    f"OpenAI TTS pricing for '{settings.tts_model_arg}': ${OPENAI_TTS_PRICING[settings.tts_model_arg]:.2f} / 1M chars",
                )
        else:
            try:
                tts_port_int = int(settings.tts_port_arg)
                scheme = "http"
                settings.tts_base_url = f"{scheme}://{settings.tts_host_arg}:{tts_port_int}/v1"
                logger.info(f"Using Custom TTS server at: {settings.tts_base_url} with model {settings.tts_model_arg}")
                if settings.tts_api_key:
                    logger.info("Using TTS API key for custom TTS server.")
                else:
                    logger.info("No TTS API key provided for custom TTS server (assumed optional).")
            except (ValueError, TypeError):
                logger.critical(
                    f"Invalid TTS port specified for custom server: '{settings.tts_port_arg}'. Cannot connect. Exiting.",
                )
                return 1

        settings.tts_acronym_preserve_set = {
            word.strip().upper()
            for word in settings.tts_acronym_preserve_list_arg.split(",")
            if word.strip()
        }
        logger.debug(f"Loaded TTS_ACRONYM_PRESERVE_SET: {settings.tts_acronym_preserve_set}")
        settings.current_tts_speed = settings.tts_speed_arg
        logger.info(f"Initial TTS speed (classic backend): {settings.current_tts_speed:.1f}")

        # --- Initialize Clients (Classic Backend) ---
        logger.info("Initializing clients for 'classic' backend...")
        try:
            settings.stt_client = OpenAI(
                base_url=settings.stt_api_base,
                api_key=settings.stt_api_key,
            )
            logger.info(f"STT client initialized for classic backend (target: {settings.stt_api_base}).")
        except Exception as e:
            logger.critical(f"Failed to initialize STT client for classic backend: {e}. Exiting.")
            return 1

        try:
            settings.tts_client = OpenAI(
                base_url=settings.tts_base_url,
                api_key=settings.tts_api_key,
            )
            logger.info(f"TTS client initialized for classic backend (target: {settings.tts_base_url}).")
        except Exception as e:
            logger.critical(f"Failed to initialize TTS client for classic backend: {e}. Exiting.")
            return 1

        # --- Model & Voice Availability (Classic Backend) ---
        if settings.use_llm_proxy:
            settings.available_models, settings.model_cost_data = get_models_and_costs_from_proxy(
                settings.llm_api_base, settings.llm_api_key,
            )
        else:
            settings.available_models, settings.model_cost_data = get_models_and_costs_from_litellm()

        if not settings.available_models:
            logger.warning("No LLM models found from proxy or litellm. Using fallback.")
            settings.available_models = ["fallback/unknown-model"]

        initial_llm_model_preference = settings.llm_model_arg
        if initial_llm_model_preference and initial_llm_model_preference in settings.available_models:
            settings.current_llm_model = initial_llm_model_preference
        elif settings.available_models and settings.available_models[0] != "fallback/unknown-model":
            if initial_llm_model_preference:
                logger.warning(f"LLM model '{initial_llm_model_preference}' not found. Using first available: {settings.available_models[0]}.")
            settings.current_llm_model = settings.available_models[0]
        else:
            settings.current_llm_model = initial_llm_model_preference or "fallback/unknown-model"
            logger.warning(f"Using specified or fallback LLM model: {settings.current_llm_model}. Availability/cost data might be missing.")
        logger.info(f"Initial LLM model (classic backend) set to: {settings.current_llm_model}")

        if settings.is_openai_tts:
            settings.available_voices_tts = OPENAI_TTS_VOICES
        else:
            settings.available_voices_tts = get_voices(settings.tts_base_url, settings.tts_api_key)
            if not settings.available_voices_tts:
                logger.warning(f"Could not retrieve voices from custom TTS server at {settings.tts_base_url}.")
        logger.info(f"Available TTS voices (classic backend): {settings.available_voices_tts}")

        initial_tts_voice_preference = settings.tts_voice_arg  # Classic TTS voice
        if initial_tts_voice_preference and initial_tts_voice_preference in settings.available_voices_tts:
            settings.current_tts_voice = initial_tts_voice_preference
        elif settings.available_voices_tts:
            if initial_tts_voice_preference:
                 logger.warning(f"Classic TTS voice '{initial_tts_voice_preference}' not found. Using first available: {settings.available_voices_tts[0]}.")
            settings.current_tts_voice = settings.available_voices_tts[0]
        else:
            settings.current_tts_voice = initial_tts_voice_preference
            logger.error(f"No classic TTS voices available or specified voice '{settings.current_tts_voice}' is invalid. TTS may fail.")
        logger.info(f"Initial classic TTS voice set to: {settings.current_tts_voice}")

    # --- Common Post-Backend-Specific Setup ---
    if settings.system_message:
        logger.info(f"Loaded SYSTEM_MESSAGE: '{settings.system_message[:50]}...'")
    else:
        logger.info("No SYSTEM_MESSAGE defined.")

    try:
        app_name = "SimpleVoiceChat"
        app_author = "Attila"
        user_data_dir = Path(platformdirs.user_data_dir(app_name, app_author))
        settings.chat_log_dir = user_data_dir / "chats"
        settings.chat_log_dir.mkdir(parents=True, exist_ok=True)
        logger.debug(f"Chat log directory set to: {settings.chat_log_dir}")
    except Exception as e:
        logger.error(f"Failed to create chat log directory: {e}. Chat logging disabled.")
        settings.chat_log_dir = None

    # TTS audio directory setup (primarily for classic backend)
    if settings.backend == "classic":
        try:
            app_name = "SimpleVoiceChat"
            app_author = "Attila"
            try:
                cache_base_dir = Path(platformdirs.user_cache_dir(app_name, app_author))
            except Exception:
                logger.warning("Could not find user cache directory, falling back to user data directory for TTS audio.")
                cache_base_dir = Path(platformdirs.user_data_dir(app_name, app_author))

            settings.tts_base_dir = cache_base_dir / "tts_audio"
            settings.tts_base_dir.mkdir(parents=True, exist_ok=True)
            logger.debug(f"Base TTS audio directory: {settings.tts_base_dir}")

            settings.tts_audio_dir = settings.tts_base_dir / settings.startup_timestamp_str
            settings.tts_audio_dir.mkdir(exist_ok=True)
            logger.info(f"This run's TTS audio directory (classic backend): {settings.tts_audio_dir}")
        except Exception as e:
            logger.error(f"Failed to create temporary TTS audio directory for classic backend: {e}. TTS audio saving might fail.")
    elif settings.backend in {"openai", "gemini"}:  # Add Gemini
        logger.info(f"TTS audio file saving to disk is not applicable for '{settings.backend}' backend.")
        settings.tts_audio_dir = None

    logger.info(f"Application server host: {settings.host}")
    logger.info(
        f"Application server preferred port: {settings.preferred_port}",
    )

    # --- Stream Handler Setup ---
    stream_handler: Any
    if settings.backend == "openai":
        logger.info("Initializing Stream with OpenAIRealtimeHandler.")
        stream_handler = OpenAIRealtimeHandler(app_settings=settings)
    elif settings.backend == "gemini":  # Add Gemini case
        logger.info("Initializing Stream with GeminiRealtimeHandler.")
        stream_handler = GeminiRealtimeHandler(app_settings=settings)
    else:
        logger.info("Initializing Stream with ReplyOnPause handler for classic backend.")
        stream_handler = ReplyOnPause(
            response,
            algo_options=AlgoOptions(
                audio_chunk_duration=3.0,
                started_talking_threshold=0.2,
                speech_threshold=0.2,
            ),
            model_options=SileroVadOptions(
                threshold=0.6,
                min_speech_duration_ms=800,
                min_silence_duration_ms=3500,
            ),
            can_interrupt=True,
        )

    stream = Stream(
        modality="audio",
        mode="send-receive",
        handler=stream_handler,
        track_constraints={
            "echoCancellation": True,
            "noiseSuppression": {"exact": True},
            "autoGainControl": {"exact": True},
            # Ideal sample rate should match what the handler expects as input.
            # OpenAI expects 24kHz. Gemini expects 16kHz. Classic is flexible.
            "sampleRate": {"ideal": GEMINI_REALTIME_INPUT_SAMPLE_RATE if settings.backend == "gemini" else (OPENAI_REALTIME_SAMPLE_RATE if settings.backend == "openai" else 16000)},
            "sampleSize": {"ideal": 16},
            "channelCount": {"exact": 1},
        },
        rtc_configuration=get_twilio_turn_credentials() if get_space() else None,
        concurrency_limit=5 if get_space() else None,
        time_limit=180 if get_space() else None,
    )

    app = FastAPI()
    stream.mount(app)
    register_endpoints(app, stream)

    current_host = settings.host
    preferred_port_val = settings.preferred_port
    actual_port = preferred_port_val
    max_retries = 10

    if is_port_in_use(actual_port, current_host):
        logger.warning(
            f"Preferred port {actual_port} on host {current_host} is in use. Searching for an available port...",
        )
        found_port = False
        for attempt in range(max_retries):
            new_port = random.randint(1024, 65535)
            logger.debug(f"Attempt {attempt + 1}: Checking port {new_port} on {current_host}...")
            if not is_port_in_use(new_port, current_host):
                actual_port = new_port
                found_port = True
                logger.info(f"Found available port: {actual_port} on host {current_host}")
                break
        if not found_port:
            logger.error(
                f"Could not find an available port on host {current_host} after {max_retries} attempts. Exiting.",
            )
            return 1
    else:
        logger.info(f"Using preferred port {actual_port} on host {current_host}")

    settings.port = actual_port
    url = f"http://{current_host}:{actual_port}"

    def run_server() -> None:
        global uvicorn_server
        try:
            config = uvicorn.Config(
                app,
                host=current_host,
                port=actual_port,
                log_config=None,
            )
            uvicorn_server = uvicorn.Server(config)
            logger.info(f"Starting Uvicorn server on {current_host}:{actual_port}...")
            uvicorn_server.run()
            logger.info("Uvicorn server has stopped.")
        except Exception as e:
            logger.critical(f"Uvicorn server encountered an error: {e}")
        finally:
            uvicorn_server = None

    monitor_thread = threading.Thread(target=monitor_heartbeat_thread, daemon=True)
    monitor_thread.start()

    server_thread = threading.Thread(target=run_server, daemon=True)
    server_thread.start()

    logger.debug("Waiting for Uvicorn server to initialize...")
    time.sleep(3.0)

    if not server_thread.is_alive() or uvicorn_server is None:
        logger.critical(
            "Uvicorn server thread failed to start or initialize correctly. Exiting.",
        )
        return 1
    logger.debug("Server thread appears to be running.")

    exit_code = 0
    try:
        if settings.browser:
            logger.info(f"Opening application in default web browser at: {url}")
            webbrowser.open(url, new=1)
            logger.info(
                "Application opened in browser. Server is running in the background.",
            )
            logger.info("Press Ctrl+C to stop the server.")
            try:
                server_thread.join()
            except KeyboardInterrupt:
                logger.info("KeyboardInterrupt received, shutting down.")
            finally:
                logger.info("Signaling heartbeat monitor thread to stop...")
                shutdown_event.set()
                if (
                    uvicorn_server
                    and server_thread.is_alive()
                    and not uvicorn_server.should_exit
                ):
                    logger.info("Signaling Uvicorn server to shut down...")
                    uvicorn_server.should_exit = True
                elif uvicorn_server and uvicorn_server.should_exit:
                    logger.info("Uvicorn server already signaled to shut down.")
                elif not server_thread.is_alive():
                    logger.info("Server thread already stopped.")
                else:
                    logger.warning(
                        "Uvicorn server instance not found, cannot signal shutdown.",
                    )
                if server_thread.is_alive():
                    logger.info("Waiting for Uvicorn server thread to join...")
                    server_thread.join(timeout=5.0)
                    if server_thread.is_alive():
                        logger.warning(
                            "Uvicorn server thread did not exit gracefully after 5 seconds.",
                        )
                    else:
                        logger.info("Uvicorn server thread joined successfully.")
                logger.info("Waiting for heartbeat monitor thread to join...")
                monitor_thread.join(timeout=2.0)
                if monitor_thread.is_alive():
                    logger.warning(
                        "Heartbeat monitor thread did not exit gracefully after 2 seconds.",
                    )
                else:
                    logger.info("Heartbeat monitor thread joined successfully.")
        else:
            logger.info(f"Creating pywebview window for URL: {url}")
            api = Api(None)
            webview.settings["OPEN_DEVTOOLS_IN_DEBUG"] = False
            logger.info("pywebview setting OPEN_DEVTOOLS_IN_DEBUG set to False.")

            pywebview_window = webview.create_window(
                f"Simple Voice Chat v{APP_VERSION}",
                url,
                width=800,
                height=800,
                js_api=api,
            )
            api._window = pywebview_window

            logger.info("Starting pywebview...")
            try:
                webview.start(debug=True, gui="qt")
            except Exception as e:
                logger.critical(f"Pywebview encountered an error: {e}")
                exit_code = 1
            finally:
                logger.info("Pywebview window closed or heartbeat timed out.")
                logger.info("Signaling heartbeat monitor thread to stop...")
                shutdown_event.set()
                if uvicorn_server and not uvicorn_server.should_exit:
                    logger.info("Signaling Uvicorn server to shut down...")
                    uvicorn_server.should_exit = True
                elif uvicorn_server and uvicorn_server.should_exit:
                    logger.info("Uvicorn server already signaled to shut down.")
                else:
                    logger.warning(
                        "Uvicorn server instance not found, cannot signal shutdown.",
                    )
                logger.info("Waiting for Uvicorn server thread to join...")
                server_thread.join(timeout=5.0)
                if server_thread.is_alive():
                    logger.warning(
                        "Uvicorn server thread did not exit gracefully after 5 seconds.",
                    )
                else:
                    logger.info("Uvicorn server thread joined successfully.")
                logger.info("Waiting for heartbeat monitor thread to join...")
                monitor_thread.join(timeout=2.0)
                if monitor_thread.is_alive():
                    logger.warning(
                        "Heartbeat monitor thread did not exit gracefully after 2 seconds.",
                    )
                else:
                    logger.info("Heartbeat monitor thread joined successfully.")
    except Exception as e:
        logger.critical(
            f"An unexpected error occurred in the main execution block: {e}",
            exc_info=True,
        )
        exit_code = 1
        shutdown_event.set()
        if uvicorn_server and not uvicorn_server.should_exit:
            uvicorn_server.should_exit = True

    logger.info(f"Main function returning exit code: {exit_code}")
    return exit_code
>>>>>>> 86211c5a
<|MERGE_RESOLUTION|>--- conflicted
+++ resolved
@@ -86,19 +86,13 @@
     DEFAULT_LLM_MODEL_ENV,
     DEFAULT_TTS_SPEED_ENV,
     DEFAULT_VOICE_TTS_ENV,
-<<<<<<< HEAD
+
     DISABLE_HEARTBEAT_ENV, 
     GEMINI_API_KEY_ENV, 
     GEMINI_CONTEXT_WINDOW_COMPRESSION_THRESHOLD_ENV, 
     GEMINI_MODEL_ENV, 
     GEMINI_VOICE_ENV, 
-=======
-    DISABLE_HEARTBEAT_ENV,  # Add disable heartbeat env var
-    GEMINI_API_KEY_ENV,  # Add Gemini env var
-    GEMINI_CONTEXT_WINDOW_COMPRESSION_THRESHOLD_ENV,  # Add Gemini threshold env var
-    GEMINI_MODEL_ENV,  # Add Gemini env var
-    GEMINI_VOICE_ENV,  # Add Gemini env var
->>>>>>> 86211c5a
+
     DEFAULT_SYSTEM_INSTRUCTION_ENV,
     LLM_API_KEY_ENV,
     LLM_HOST_ENV,
@@ -713,18 +707,13 @@
         self.settings = app_settings
         self.client: genai.Client | None = None
         self.session: genai.live.AsyncLiveConnectSession | None = None
-<<<<<<< HEAD
+
         self._outgoing_audio_queue: asyncio.Queue[bytes | None] = asyncio.Queue()
         self._audio_sender_task: asyncio.Task | None = None
         self.output_queue: asyncio.Queue = asyncio.Queue()
         self.current_stt_language_code = self.settings.current_stt_language
         self.current_gemini_voice = self.settings.current_gemini_voice
-=======
-        self._input_audio_queue: asyncio.Queue[bytes] = asyncio.Queue()
-        self.output_queue: asyncio.Queue = asyncio.Queue()  # For (sample_rate, np.ndarray) or AdditionalOutputs
-        self.current_stt_language_code = self.settings.current_stt_language # Updated from global settings in main
-        self.current_gemini_voice = self.settings.current_gemini_voice # Updated from global settings in main
->>>>>>> 86211c5a
+
 
         self._current_input_chars: int = 0
         self._current_output_chars: int = 0
@@ -842,35 +831,19 @@
             await self.output_queue.put(None) 
             return
 
-<<<<<<< HEAD
+
         self.client = genai.Client(api_key=self.settings.gemini_api_key)
         
         logger.info(f"GeminiRealtimeHandler: Initializing with STT language: {self.current_stt_language_code or 'auto-detect by API'}, Voice: {self.current_gemini_voice}")
         processed_language_code_for_api = self.current_stt_language_code
         if processed_language_code_for_api and len(processed_language_code_for_api) == 2 and "-" not in processed_language_code_for_api:
             if processed_language_code_for_api.lower() != "pt-br":
-=======
-        self.client = genai.Client(
-            api_key=self.settings.gemini_api_key,
-        )
-
-        # Use language and voice from global settings, which should be correctly populated by main()
-        # self.current_stt_language_code and self.current_gemini_voice are initialized from settings
-        logger.info(f"GeminiRealtimeHandler: Initializing with STT language: {self.current_stt_language_code or 'auto-detect by API'}, Voice: {self.current_gemini_voice}")
-
-        # Formatting for BCP-47 language tags (e.g., "en" -> "en-EN", but "pt-BR" stays "pt-BR")
-        processed_language_code_for_api = self.current_stt_language_code
-        if processed_language_code_for_api and len(processed_language_code_for_api) == 2 and "-" not in processed_language_code_for_api:
-            # This check ensures "pt-BR" is not reformatted to "pt-BR-PT-BR"
-            # It converts "en" to "en-EN", "es" to "es-ES".
-            # The API might need more specific dialects (e.g., "en-US"), which would require more sophisticated mapping or user input.
-            if processed_language_code_for_api.lower() != "pt-br": # Check to ensure "pt-br" is not reformatted.
->>>>>>> 86211c5a
+
                  processed_language_code_for_api = f"{processed_language_code_for_api}-{processed_language_code_for_api.upper()}"
                  logger.info(f"GeminiRealtimeHandler: Formatted 2-letter language code to: {processed_language_code_for_api} for API.")
             else:
                 logger.info(f"GeminiRealtimeHandler: Using language code '{processed_language_code_for_api}' as is for API (e.g. pt-BR).")
-<<<<<<< HEAD
+
 
         speech_config_params: dict[str, Any] = {
             "voice_config": genai.types.VoiceConfig(
@@ -880,24 +853,7 @@
         if processed_language_code_for_api:
             speech_config_params["language_code"] = processed_language_code_for_api
         
-=======
-
-
-        speech_config_params: dict[str, Any] = {
-            "voice_config": GenaiVoiceConfig(
-                prebuilt_voice_config=PrebuiltVoiceConfig(
-                    voice_name=self.current_gemini_voice, # Use the voice set from global settings
-                ),
-            ),
-        }
-        if processed_language_code_for_api:
-            speech_config_params["language_code"] = processed_language_code_for_api
-            logger.info(f"GeminiRealtimeHandler: Speech config language_code set to: {processed_language_code_for_api}")
-        else:
-            logger.info("GeminiRealtimeHandler: Speech config language_code not set (API will auto-detect or use default).")
-
-        # Define function declarations for form interactions
->>>>>>> 86211c5a
+
         function_declarations = [
             {
                 "name": "atualizar_campo_formulario", "description": "Atualiza o valor de um campo específico no formulário",
@@ -910,7 +866,7 @@
         ]
 
         live_connect_config_args: dict[str, Any] = {
-<<<<<<< HEAD
+
             "response_modalities": self.settings.gemini_response_modalities,
             "speech_config": genai.types.SpeechConfig(**speech_config_params),
             "context_window_compression": genai.types.ContextWindowCompressionConfig(
@@ -927,37 +883,7 @@
             live_connect_config_args["system_instruction"] = system_instruction_content
         
         live_connect_config = genai.types.LiveConnectConfig(**live_connect_config_args)
-=======
-            "response_modalities": self.settings.gemini_response_modalities, # Use from AppSettings
-            "speech_config": GenaiSpeechConfig(**speech_config_params), # Uses updated speech_config_params
-            "context_window_compression": ContextWindowCompressionConfig(
-                sliding_window=SlidingWindow(),
-                trigger_tokens=self.settings.gemini_context_window_compression_threshold,
-            ),
-            "output_audio_transcription": {},
-        }
-        live_connect_config_args["tools"] = [
-            {
-                "function_declarations": function_declarations,
-            },
-        ]
-        logger.info(f"GeminiRealtimeHandler: Context window compression enabled with trigger_token_count={self.settings.gemini_context_window_compression_threshold}.")
-        logger.info("GeminiRealtimeHandler: Output audio transcription enabled.")
-        logger.info(f"GeminiRealtimeHandler: Response modalities set to: {self.settings.gemini_response_modalities}")
-
-        # Use self.settings.system_message (which might have been populated by default_system_instruction in main)
-        if self.settings.system_message and self.settings.system_message.strip():
-            logger.info(f'GeminiRealtimeHandler: Preparing system instruction for LiveConnectConfig: "{self.settings.system_message[:100]}..."')
-            system_instruction_content = genai.types.Content(
-                parts=[genai.types.Part(text=self.settings.system_message.strip())], # Ensure no leading/trailing whitespace
-            )
-            live_connect_config_args["system_instruction"] = system_instruction_content
-        else:
-            logger.info("GeminiRealtimeHandler: No system instruction will be sent (system_message is empty or whitespace).")
-
-        logger.debug(f"GeminiRealtimeHandler: Final LiveConnectConfig args before creating LiveConnectConfig object: {live_connect_config_args}")
-        live_connect_config = LiveConnectConfig(**live_connect_config_args)
->>>>>>> 86211c5a
+
 
         try:
             self._reset_turn_usage_state()
@@ -1193,11 +1119,8 @@
 # --- Pywebview API Class ---
 # ... (Api class - unchanged) ...
 # --- Heartbeat Monitoring Thread ---
-<<<<<<< HEAD
-# ... (monitor_heartbeat_thread function - unchanged) ...
-# --- Main Click Command ---
-# ... (main function - unchanged) ...
-=======
+
+
 def monitor_heartbeat_thread() -> None:
     global last_heartbeat_time, uvicorn_server, pywebview_window, shutdown_event
     logger.info("Heartbeat monitor thread started.")
@@ -2209,4 +2132,3 @@
 
     logger.info(f"Main function returning exit code: {exit_code}")
     return exit_code
->>>>>>> 86211c5a
